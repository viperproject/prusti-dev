--- conflicted
+++ resolved
@@ -8,277 +8,12 @@
 use quote::quote;
 
 use super::common;
-<<<<<<< HEAD
 use crate::specifications::common::{ForAllVars, SpecEntailmentVars, TriggerSet, Trigger, CreditVarPower, CreditPolynomialTerm};
-use syn::spanned::Spanned;
-=======
-use crate::specifications::common::{ForAllVars, SpecEntailmentVars, TriggerSet, Trigger};
->>>>>>> b58ced8d
 
 pub type AssertionWithoutId = common::Assertion<(), syn::Expr, Arg>;
 pub type PledgeWithoutId = common::Pledge<(), syn::Expr, Arg>;
 pub type ExpressionWithoutId = common::Expression<(), syn::Expr>;
 
-<<<<<<< HEAD
-/// A helper to operate the stream of tokens.
-#[derive(Debug, Clone)]
-struct ParserStream {
-    /// Auxiliary field to store the span related to the just-made method call.
-    span: Span,
-    /// A queue of tokens the ParserStream operates on.
-    tokens: VecDeque<TokenTree>,
-}
-
-impl ParserStream {
-    fn empty() -> Self {
-        Self {
-            tokens: VecDeque::new(),
-            span: Span::call_site(),
-        }
-    }
-    fn from_token_stream(tokens: TokenStream) -> Self {
-        let token_queue: VecDeque<_> = tokens.into_iter().collect();
-        Self {
-            tokens: token_queue,
-            span: Span::call_site(),
-        }
-    }
-    /// Check if there is a subexpression (parenthesized or separated by `==>`)
-    /// that contains both `&&` and `||`. If yes, set the span to include both
-    /// of those operators and everything in between them. This detects
-    /// potentially ambiguous subexpressions.
-    fn contains_both_and_or(&mut self) -> bool {
-        let mut stream = self.clone();
-        let mut contains_and = false;
-        let mut contains_or = false;
-        let mut and_span: Option<Span> = None;
-        let mut or_span: Option<Span> = None;
-
-        while !stream.is_empty() {
-            // subexpression contains and
-            if stream.peek_operator("&&") {
-                contains_and = true;
-                and_span = Some(stream.tokens.front().span());
-            }
-            // subexpression contains or
-            else if stream.peek_operator("||") {
-                contains_or = true;
-                or_span = Some(stream.tokens.front().span());
-            }
-            // implies met - reset subexpression
-            else if stream.peek_operator("==>") {
-                contains_and = false;
-                contains_or = false;
-            }
-            // nested expression met - resolve it recursively
-            else if stream.peek_parenthesized_block() {
-                let tokens = stream.check_and_consume_parenthesized_block().unwrap().stream();
-                let mut nested_stream = ParserStream::from_token_stream(tokens);
-                if nested_stream.contains_both_and_or() {
-                    self.span = nested_stream.span;
-                    return true;
-                }
-            }
-            // if a subexpression contains both `&&` and `||`, construct the span and return
-            if contains_and && contains_or {
-                if let Some(a_s) = and_span {
-                    if let Some(o_s) = or_span {
-                        self.span = a_s.join(o_s).unwrap();
-                    }
-                }
-                return true;
-            }
-            stream.pop();
-        }
-        return false;
-    }
-    /// Check if the token queue is empty.
-    fn is_empty(&self) -> bool {
-        self.tokens.is_empty()
-    }
-    /// Remove the top token from the queue, return it, and set the span to it.
-    fn pop(&mut self) -> Option<TokenTree> {
-        if let Some(token) = self.tokens.pop_front() {
-            self.span = token.span();
-            Some(token)
-        } else {
-            None
-        }
-    }
-    /// Check if the input starts with the keyword and if yes, consume it
-    /// and set the span to it.
-    fn check_and_consume_keyword(&mut self, keyword: &str) -> bool {
-        if let Some(TokenTree::Ident(ident)) = self.tokens.front() {
-            if ident == keyword {
-                self.pop();
-                return true;
-            }
-        }
-        false
-    }
-
-    /// Check if the input starts with a keyword ending in 'credits'
-    //TODO: or check all possible keywords explicitly
-    fn peek_credit_keyword(&mut self) -> bool {
-        if let Some(TokenTree::Ident(ident)) = self.tokens.front() {
-            if ident.to_string().ends_with("credits") {
-                return true;
-            }
-        }
-        false
-    }
-
-    /// Consume a keyword and return its string representation
-    fn consume_and_return_keyword(&mut self) -> syn::Result<String> {
-        if let Some(TokenTree::Ident(ident)) = self.tokens.front() {
-            let keyword_string = ident.to_string();
-            self.pop();
-            return Ok(keyword_string);
-        }
-        Err(syn::Error::new(self.span, "Expected a credit function"))     //TODO: separate error method?
-    }
-
-    /// Check if the input starts with the operator. Does not set the span.
-    fn peek_operator_with_offset(&self, operator: &str, offset: usize) -> bool {
-        for (i, c) in operator.char_indices() {
-            if let Some(TokenTree::Punct(punct)) = self.tokens.get(i+offset) {
-                if punct.as_char() != c {
-                    return false;
-                }
-                
-                // This code is disabled due to pretty-printing the implies operator and then
-                // parsing it as == >. Possibly this gets fixed in the future, for now, we
-                // recognize both ==> and == > as implies operators. Related issue:
-                // https://github.com/viperproject/prusti-dev/issues/127
-
-                // if i + 1 < operator.len() && punct.spacing() != Spacing::Joint {
-                //     return false;
-                // }
-            } else {
-                return false;
-            }
-        }
-        true
-    }
-    /// Check if the input starts with the operator. Does not set the span.
-    fn peek_operator(&self, operator: &str) -> bool {
-        self.peek_operator_with_offset(operator, 0)
-    }
-    /// Check whether the input starts with an operator. Does not set the span.
-    fn peek_any_operator(&self) -> bool {
-        // FIXME: this method may be named wrong; operators include "||" and
-        // "|=", but including them here incorrectly parses disjunction as
-        // a closure with no arguments
-        self.peek_operator("==>") || self.peek_operator("&&")
-    }
-    /// Check whether the input starts with an identifier. Does not set the span.
-    fn peek_is_identifier(&self) -> bool {
-        if let Some(TokenTree::Ident(_)) = self.tokens.get(0) {
-            true
-        } else {
-            false
-        }
-    }
-    /// Check if the input starts with the operator and if yes, consume it
-    /// and set the span to it.
-    fn check_and_consume_operator(&mut self, operator: &str) -> bool {
-        if !self.peek_operator(operator) {
-            return false;
-        }
-        let mut span: Option<Span> = None;
-        for _ in operator.chars() {
-            self.pop();
-            if let Some(maybe_span) = span {
-                span = maybe_span.join(self.span);
-            }
-            else {
-                span = Some(self.span);
-            }
-        }
-        self.span = span.unwrap();
-        true
-    }
-    /// Check if the input starts with a block delimited with the given
-    /// delimiter and if yes, consume it and set the span to it.
-    fn check_and_consume_block(&mut self, delimiter: Delimiter) -> Option<Group> {
-        if let Some(TokenTree::Group(group)) = self.tokens.front() {
-            if group.delimiter() == delimiter {
-                if let Some(TokenTree::Group(group)) = self.pop() {
-                    self.span = group.span();
-                    return Some(group);
-                } else {
-                    unreachable!();
-                }
-            }
-        }
-        None
-    }
-    /// Check if the input starts with a parenthesized block and if yes,
-    /// consume it and set the span to it.
-    fn check_and_consume_parenthesized_block(&mut self) -> Option<Group> {
-        self.check_and_consume_block(Delimiter::Parenthesis)
-    }
-    /// Check if the input starts with a parenthesized block and if yes,
-    /// set the span to it.
-    fn peek_parenthesized_block(&mut self) -> bool {
-        if let Some(TokenTree::Group(group)) = self.tokens.front() {
-            if group.delimiter() == Delimiter::Parenthesis {
-                self.span = group.span();
-                return true;
-            }
-            else {
-                return false;
-            }
-        }
-        return false;
-    }
-    /// Check if the input contains an operator
-    /// (including parenthesized subexpressions) and if yes,
-    /// set the span to the first occurrence of it.
-    fn contains_operator(&mut self, operator: &str) -> bool {
-        let mut stream = self.clone();
-        while !stream.is_empty() {
-            if stream.check_and_consume_operator(operator) {
-                self.span = stream.span;
-                return true;
-            }
-            if let Some(TokenTree::Group(group)) = self.tokens.front() {
-                let mut nested_stream = ParserStream::from_token_stream(group.stream());
-                if nested_stream.contains_operator(operator) {
-                    self.span = nested_stream.span;
-                    return true;
-                }
-            }
-            stream.pop();
-        }
-        false
-    }
-    /// Creates a TokenStream until a certain operator is met, or until
-    /// the end of the stream (whichever comes first).
-    /// The terminating operator is not consumed.
-    fn create_stream_until(&mut self, operator: &str) -> TokenStream {
-        let mut stream = TokenStream::new();
-        let mut t = vec![];
-        while !self.peek_operator(operator) && !self.is_empty() {
-            t.push(self.pop().unwrap());
-        }
-        stream.extend(t.into_iter());
-        stream
-    }
-    /// Convert the content into TokenStream.
-    fn create_stream(&mut self) -> TokenStream {
-        let mut stream = TokenStream::new();
-        let mut t = vec![];
-        while !self.is_empty() {
-            t.push(self.pop().unwrap());
-        }
-        stream.extend(t.into_iter());
-        stream
-    }
-}
-
-=======
->>>>>>> b58ced8d
 /// The representation of an argument to `forall` (for example `a: i32`)
 #[derive(Debug, Clone)]
 pub struct Arg {
@@ -327,7 +62,6 @@
     }
 }
 
-<<<<<<< HEAD
 impl Parse for CreditVarPower<(), Arg> {
     fn parse(input: ParseStream) -> syn::Result<Self> {
         let var_name = input.parse::<syn::Ident>()?;       //TODO: allow .len() & similar
@@ -405,17 +139,6 @@
 }
 
 
-/// The structure to parse Prusti assertions.
-///
-/// Check common::AssertionKind to see all types of Prusti assertions.
-///
-/// Since `syn` can only parse the input as a whole, a preparsing phase
-/// that recognizes the custom Prusti operators and keywords is needed. After
-/// the input is split according to those, it can be parsed using `syn`,
-/// and then is sticked back together to form Prusti assertions.
-/// For a more high-level overview, please check `mod.rs`.
-=======
->>>>>>> b58ced8d
 pub struct Parser {
     /// Tokens yet to be consumed
     tokens: VecDeque<TokenTree>,
@@ -510,8 +233,10 @@
         Ok((reference, assertion))
     }
 
+
     /// Parse a prusti expression
     fn parse_prusti(&mut self) -> syn::Result<AssertionWithoutId> {
+        //TODO: if starts with credit -> parse_credit & stop
         let lhs = self.parse_conjunction()?;
         if self.consume_operator("==>") {
             let rhs = self.parse_prusti()?;
@@ -548,8 +273,8 @@
                         return Err(self.error_expected("`|`"));
                     }
                     all_args.args.into_iter()
-                                 .map(|var| Arg { typ: var.typ, name: var.name })
-                                 .collect()
+                        .map(|var| Arg { typ: var.typ, name: var.name })
+                        .collect()
                 } else {
                     vec![]
                 };
@@ -564,79 +289,31 @@
                     kind: box common::AssertionKind::Expr(lhs)
                 })
             }
-<<<<<<< HEAD
-
-            // parse body
-            let token_stream = stream.create_stream_until(",");
-            let mut parser = Parser::from_token_stream(token_stream);
-            let body = parser.extract_assertion()?;
-
-            // create triggers in case they are not present
-            let mut trigger_set = TriggerSet(vec![]);
-
-            // parse triggers (check if they are present at all)
-            if stream.peek_operator(",") {
-                stream.check_and_consume_operator(",");
-                if !stream.check_and_consume_keyword("triggers") {
-                    return Err(self.error_expected_triggers());
-                }
-                if !stream.check_and_consume_operator("=") {
-                    return Err(self.error_expected_equals());
-                }
-                let token_stream = stream.create_stream();
-
-                let maybe_arr: Result<syn::ExprArray, Error> = syn::parse2(token_stream);
-                if let Err(err) = maybe_arr {
-                    self.input.span = err.span();
-                    return Err(self.error_expected_trigger_tuple());
-                }
-                let arr = maybe_arr.unwrap();
-                self.input.span = arr.span();
-
-                let mut vec_of_triggers = vec![];
-                for item in arr.elems {
-                    if let syn::Expr::Tuple(tuple) = item {
-                        vec_of_triggers.push(
-                            Trigger(tuple.elems
-                                .into_iter()
-                                .map(|x| ExpressionWithoutId {
-                                    id: (),
-                                    spec_id: common::SpecificationId::dummy(),
-                                    expr: x })
-                                .collect()
-                            )
-                        );
-                    }
-                    else {
-                        self.input.span = item.span();
-                        return Err(self.error_expected_trigger_tuple());
-=======
         }
     }
     fn extract_entailment_rhs(&mut self, lhs: ExpressionWithoutId, vars: Vec<Arg>) ->
-            syn::Result<AssertionWithoutId> {
+    syn::Result<AssertionWithoutId> {
         let mut pres = vec![];
         let mut posts = vec![];
         let mut first = true;
         while !self.tokens.is_empty() {
             if first || self.consume_operator(",") {
                 first = false;
-                    if self.consume_keyword("requires") {
-                        if let Some(stream) = self.consume_group(Delimiter::Parenthesis) {
-                            pres.push(self.from_token_stream_last_span(stream).extract_assertion()?);
-                        } else {
-                            return Err(self.error_expected("`(`"));
-                        }
-                    } else if self.consume_keyword("ensures") {
-                        if let Some(stream) = self.consume_group(Delimiter::Parenthesis) {
-                            posts.push(self.from_token_stream_last_span(stream).extract_assertion()?);
-                        } else {
-                            return Err(self.error_expected("`(`"));
-                        }
+                if self.consume_keyword("requires") {
+                    if let Some(stream) = self.consume_group(Delimiter::Parenthesis) {
+                        pres.push(self.from_token_stream_last_span(stream).extract_assertion()?);
                     } else {
-                        return Err(self.error_expected("`requires` or `ensures`"));
->>>>>>> b58ced8d
+                        return Err(self.error_expected("`(`"));
                     }
+                } else if self.consume_keyword("ensures") {
+                    if let Some(stream) = self.consume_group(Delimiter::Parenthesis) {
+                        posts.push(self.from_token_stream_last_span(stream).extract_assertion()?);
+                    } else {
+                        return Err(self.error_expected("`(`"));
+                    }
+                } else {
+                    return Err(self.error_expected("`requires` or `ensures`"));
+                }
             } else {
                 return Err(self.error_expected("`,`"));
             }
@@ -651,7 +328,7 @@
                     post_id: (),
                     args: vars,
                     result: Arg { name: syn::Ident::new("result", Span::call_site()),
-                                  typ: syn::parse2(quote! { i32 }).unwrap() },
+                        typ: syn::parse2(quote! { i32 }).unwrap() },
                 },
                 pres,
                 posts,
@@ -686,8 +363,8 @@
         }
         let vars: Vec<Arg> =
             all_args.args.into_iter()
-                         .map(|var| Arg { typ: var.typ, name: var.name })
-                         .collect();
+                .map(|var| Arg { typ: var.typ, name: var.name })
+                .collect();
 
         let body = self.parse_prusti()?;
 
@@ -704,7 +381,7 @@
             let arr: syn::ExprArray = syn::parse2(self.create_stream_remaining())
                 .map_err(|err| self.error_expected_tuple(err.span()))?;
 
-                let mut vec_of_triggers = vec![];
+            let mut vec_of_triggers = vec![];
             for item in arr.elems {
                 if let syn::Expr::Tuple(tuple) = item {
                     vec_of_triggers.push(
@@ -737,8 +414,8 @@
             )
         })
     }
-<<<<<<< HEAD
-    fn resolve_credit_function(&mut self) -> syn::Result<()> {
+
+    fn resolve_credit_function(&mut self) -> syn::Result<()> {      //TODO
         if self.expected_operator {
             return Err(self.error_expected_operator());
         }
@@ -767,22 +444,15 @@
             Err(self.error_expected_parenthesis())
         }
     }
-    fn resolve_parenthesized_block(&mut self, group: Group) -> syn::Result<()>{
-        // handling a parenthesized block
-        if self.expected_only_operator {
-            return Err(self.error_expected_operator());
-        }
-=======
->>>>>>> b58ced8d
 
     fn parse_rust_until(&mut self, terminator: &str) -> syn::Result<ExpressionWithoutId> {
         let mut t = vec![];
 
         while !self.peek_operator("|=") &&
-              !self.peek_operator("&&") &&
-              !self.peek_operator("==>") &&
-              !self.peek_operator(terminator) &&
-              !self.tokens.is_empty() {
+            !self.peek_operator("&&") &&
+            !self.peek_operator("==>") &&
+            !self.peek_operator(terminator) &&
+            !self.tokens.is_empty() {
             t.push(self.pop().unwrap());
         }
         let mut stream = TokenStream::new();
@@ -806,9 +476,9 @@
     fn is_part_of_rust_expr(&mut self) -> bool {
         if let Some(token) = self.tokens.pop_front() {
             if self.peek_operator("|=") ||
-               self.peek_operator("&&") ||
-               self.peek_operator("==>") ||
-               self.tokens.front().is_none() {
+                self.peek_operator("&&") ||
+                self.peek_operator("==>") ||
+                self.tokens.front().is_none() {
                 self.tokens.push_front(token);
                 false
             } else {
@@ -829,42 +499,10 @@
             if self.peek_operator_stream_offset(&stream, operator, offset) {
                 return Some(self.operator_span_offset(&stream, operator, offset));
             }
-<<<<<<< HEAD
-            else if self.input.check_and_consume_operator("==>") {
-                return self.resolve_implies();
-            }
-            else if self.input.check_and_consume_keyword("forall") {
-                if let Err(err) = self.resolve_forall() {
-                    return Err(err);
-                }
-            }
-            else if self.input.check_and_consume_operator("|=") {
-                if let Err(err) = self.resolve_spec_ent() {
-                    return Err(err);
-                }
-            }
-            else if self.input.peek_credit_keyword() {
-                if let Err(err) = self.resolve_credit_function() {
-                    return Err(err);
-                }
-            }
-            else if let Some(group) = self.input.check_and_consume_parenthesized_block() {
-                if let Err(err) = self.resolve_parenthesized_block(group) {
-                    return Err(err);
-                }
-            }
-            else if self.parsing_pledge_with_lhs && self.input.peek_operator(",") {
-                break;
-            }
-            else{
-                if let Err(err) = self.resolve_rust_expr() {
-                    return Err(err);
-=======
             if let TokenTree::Group(group) = token {
                 let nested_stream: VecDeque<TokenTree> = group.stream().into_iter().collect();
                 if let Some(span) = self.contains_operator_recursive(&nested_stream, operator) {
                     return Some(span);
->>>>>>> b58ced8d
                 }
             }
         }
@@ -933,6 +571,16 @@
         }
         false
     }
+    /// Check if the input starts with a keyword ending in 'credits'
+    //TODO: or check all possible keywords explicitly
+    fn peek_credit_keyword(&mut self) -> bool {
+        if let Some(TokenTree::Ident(ident)) = self.tokens.front() {
+            if ident.to_string().ends_with("credits") {
+                return true;
+            }
+        }
+        false
+    }
     /// does the input start with a group with the given grouping?
     fn peek_group(&self, delimiter: Delimiter) -> bool {
         if let Some(TokenTree::Group(group)) = self.tokens.front() {
@@ -948,9 +596,9 @@
             return false;
         }
         self.last_span = (0..operator.len())
-	        .filter_map(|_| self.tokens.pop_front())
-	        .map(|character| character.span())
-	        .reduce(|span_a, span_b| span_a.join(span_b).unwrap());
+            .filter_map(|_| self.tokens.pop_front())
+            .map(|character| character.span())
+            .reduce(|span_a, span_b| span_a.join(span_b).unwrap());
         true
     }
     /// consume the keyword if it is next in the stream
@@ -960,6 +608,15 @@
         }
         self.last_span = Some(self.tokens.pop_front().unwrap().span());
         true
+    }
+    /// Consume a keyword and return its string representation
+    fn consume_and_return_keyword(&mut self) -> syn::Result<String> {       //TODO: fix
+        if let Some(TokenTree::Ident(ident)) = self.tokens.front() {
+            let keyword_string = ident.to_string();
+            self.pop();
+            return Ok(keyword_string);
+        }
+        Err(syn::Error::new(self.span, "Expected a credit function"))     //TODO: separate error method?
     }
     /// consume the group if it is next in the stream
     /// produced its TokenStream, if it has one
@@ -1024,19 +681,14 @@
     fn error_no_quantifier_arguments(&self) -> syn::Error {
         syn::Error::new(self.get_error_span(), "a quantifier must have at least one argument")
     }
-    fn error_expected_tuple(&self, span: Span) -> syn::Error {
+    fn error_expected_tuple(&self, span: Span) -> syn::Error {      //TODO: trigger_tuple
         syn::Error::new(span, "`triggers` must be an array of tuples containing Rust expressions")
     }
     fn error_unexpected(&self) -> syn::Error {
         syn::Error::new(self.get_error_span(), "unexpected token")
     }
-<<<<<<< HEAD
-    fn error_expected_trigger_tuple(&self) -> syn::Error {
-        syn::Error::new(self.input.span, "`triggers` must be an array of tuples containing Rust expressions")
-=======
     fn error_no_implies(&self, span: Span) -> syn::Error {
         syn::Error::new(span, "`==>` cannot be part of Rust expression")
->>>>>>> b58ced8d
     }
     fn error_ambiguous_expression(&self, span: Span) -> syn::Error {
         syn::Error::new(
