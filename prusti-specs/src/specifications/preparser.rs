/// The preparser parses Prusti into an AST

use proc_macro2::{Span, TokenStream, TokenTree, Delimiter};
use std::collections::{VecDeque, HashSet};
use syn::parse::{ParseStream, Parse};
use syn::Token;
use syn::spanned::Spanned;
use quote::quote;

use super::common;
<<<<<<< HEAD
use crate::specifications::common::{ForAllVars, SpecEntailmentVars, TriggerSet, Trigger, CreditVarPower, CreditPolynomialTerm};
=======
use crate::specifications::common::{QuantifierVars, SpecEntailmentVars, TriggerSet, Trigger};
>>>>>>> 790670f3

pub type AssertionWithoutId = common::Assertion<(), syn::Expr, Arg>;
pub type PledgeWithoutId = common::Pledge<(), syn::Expr, Arg>;
pub type ExpressionWithoutId = common::Expression<(), syn::Expr>;

/// The representation of an argument to `forall` (for example `a: i32`)
#[derive(Debug, Clone)]
pub struct Arg {
    pub name: syn::Ident,
    pub typ: syn::Type
}
impl Parse for Arg {
    fn parse(input: ParseStream) -> syn::Result<Self> {
        let name = input.parse()?;
        input.parse::<Token![:]>()?;
        let typ = input.parse()?;
        Ok(Self{
            name,
            typ
        })
    }
}

/// The representation of all arguments to `forall`
/// (for example `a: i32, b: i32, c: i32`)
#[derive(Debug)]
struct ForAllArgs {
    args: syn::punctuated::Punctuated<Arg, Token![,]>
}
impl Parse for ForAllArgs {
    fn parse(input: ParseStream) -> syn::Result<Self> {
        let parsed: syn::punctuated::Punctuated<Arg, Token![,]> = input.parse_terminated(Arg::parse)?;
        Ok(Self {
            args: parsed
        })
    }
}

/// The representation of all arguments to a specification entailment
/// (for example `a: i32, b: i32, c: i32`)
#[derive(Debug)]
struct SpecEntArgs {
    args: syn::punctuated::Punctuated<Arg, Token![,]>
}
impl Parse for SpecEntArgs {
    fn parse(input: ParseStream) -> syn::Result<Self> {
        let parsed: syn::punctuated::Punctuated<Arg, Token![,]> = input.parse_terminated(Arg::parse)?;
        Ok(Self {
            args: parsed
        })
    }
}

impl Parse for CreditVarPower<(), Arg> {
    fn parse(input: ParseStream) -> syn::Result<Self> {
        let var_name = input.parse::<syn::Ident>()?;       //TODO: allow .len() & similar
        let var = Arg {
            name: var_name,
            typ: syn::Type::Infer(syn::TypeInfer { underscore_token: Token![_](input.span())}),         // placeholder      //TODO: avoid?
        };
        input.parse::<Token![^]>()?;
        let exponent_lit: syn::LitInt = input.parse()?;
        let exponent = exponent_lit.base10_parse()?;
        Ok(Self {
            spec_id: common::SpecificationId::dummy(),
            id: (),
            var,
            exponent,
        })
    }
}

impl Parse for CreditPolynomialTerm<(), syn::Expr, Arg> {     //TODO: maybe generic type parameters?
    fn parse(input: ParseStream) -> syn::Result<Self> {
        // parse parenthesized expression or single literal as coefficient expression
        // need to distinguish to avoid parsing beyond the `*` separating the coefficient from the powers
        let parsed_coeff_expr =
            if input.peek(syn::token::Paren) {
                //TODO: check that expression has valid form (only relevant for concrete bounds)
                let parsed = input.parse::<syn::ExprParen>()?;
                syn::Expr::Paren(parsed)
            }
            else {
                let parse_result = input.parse::<syn::ExprLit>();
                if let Ok(lit) = parse_result {
                    syn::Expr::Lit(lit)
                }
                else {
                    // parsing as a call directly does not work (probably because the function is not defined?)
                    let coefficient = input.parse::<syn::ExprPath>()?;
                    syn::Expr::Call(syn::ExprCall {
                        attrs: vec![],
                        func: box syn::Expr::Path(coefficient),
                        paren_token: syn::token::Paren::default(),
                        args: syn::punctuated::Punctuated::new(),
                    })
                }
            };
        let coeff_expr = ExpressionWithoutId {
            spec_id: common::SpecificationId::dummy(),
            id: (),
            expr: parsed_coeff_expr,
        };

        let mut powers = vec![];        // stays empty for constant term

        /* TODO: Nesting parse_terminated not working because whole stream is given to this function? expects * instead of +
            let parsed_powers: syn::punctuated::Punctuated<CreditVarPower<Arg>, Token![*]>
                = input.parse_terminated(CreditVarPower::parse)?;
            Ok(Self{
                coeff_expr,
                powers: parsed_powers.into_iter().collect(),
        })*/
        while input.peek(Token![*]) {
            input.parse::<Token![*]>()?;

            powers.push(input.parse::<CreditVarPower<(), Arg>>()?);
        }

        // sort powers by var name
        powers.sort_unstable_by_key(|pow| pow.var.name.to_string());           //TODO: here we assume no duplicate variables, still needs to be ensured before!
        Ok(Self{
            coeff_expr,
            powers,
        })
    }
}

// just needed to be able to use parse_terminated
struct CreditPolynomialTermVec {
    term_vector: Vec<CreditPolynomialTerm<(), syn::Expr, Arg>>,
}

impl Parse for CreditPolynomialTermVec {
    fn parse(input: ParseStream) -> syn::Result<Self> {
        let parsed: syn::punctuated::Punctuated<CreditPolynomialTerm<(), syn::Expr, Arg>, Token![+]>
            = input.parse_terminated(CreditPolynomialTerm::parse)?;
        Ok(Self{
            term_vector: parsed.into_iter().collect()
        })
    }
}


pub struct Parser {
    /// Tokens yet to be consumed
    tokens: VecDeque<TokenTree>,
    /// Span of the last seen token
    last_span: Option<Span>,
    /// Span of the surrounding token
    source_span: Option<Span>,
}

impl Parser {
    /// initializes the parser with a TokenStream
    pub fn from_token_stream(tokens: TokenStream) -> Self {
        Self {
            tokens: tokens.into_iter().collect(),
            last_span: None,
            source_span: None,
        }
    }
    /// initializes the parser with a TokenStream and the last span
    fn from_token_stream_last_span(&self, tokens: TokenStream) -> Self {
        Self {
            tokens: tokens.into_iter().collect(),
            last_span: None,
            source_span: self.last_span,
        }
    }
    /// Creates a single Prusti assertion from the input and returns it.
    pub fn extract_assertion(&mut self) -> syn::Result<AssertionWithoutId> {
        if self.tokens.is_empty() {
            Ok(AssertionWithoutId {
                kind: Box::new(common::AssertionKind::And(vec![]))
            })
        } else {
            if let Some(span) = self.contains_both_and_or(&self.tokens) {
                return Err(self.error_ambiguous_expression(span));
            }

            let expr = self.parse_prusti()?;
            if self.pop().is_some() {
                Err(self.error_unexpected())
            } else {
                Ok(expr)
            }
        }
    }
    /// Create a pledge from the input
    pub fn extract_pledge(&mut self) -> syn::Result<PledgeWithoutId> {
        let pledge = self.parse_pledge()?;
        if self.pop().is_some() {
            Err(self.error_unexpected())
        } else {
            Ok(pledge)
        }
    }
    /// Create the rhs of a pledge from the input
    pub fn extract_pledge_rhs_only(&mut self) -> syn::Result<PledgeWithoutId> {
        let (reference, assertion) = self.parse_pledge_assertion_only()?;
        if self.pop().is_some() {
            Err(self.error_unexpected())
        } else {
            Ok(PledgeWithoutId {
                reference,
                lhs: None,
                rhs: assertion,
            })
        }
    }

    fn parse_pledge(&mut self) -> syn::Result<PledgeWithoutId> {
        let (reference, assertion) = self.parse_pledge_assertion_only()?;
        if self.consume_operator(",") {
            let rhs = self.parse_prusti()?;
            Ok(PledgeWithoutId {
                reference,
                lhs: Some(assertion),
                rhs: rhs,
            })
        } else {
            Err(self.error_expected("`,`"))
        }
    }

    fn parse_pledge_assertion_only(&mut self) -> syn::Result<(Option<ExpressionWithoutId>, AssertionWithoutId)> {
        let mut reference = None;
        if self.contains_operator(&self.tokens, "=>") {
            reference = Some(self.parse_rust_until("=>")?);
            self.consume_operator("=>");
        }

        let assertion = self.parse_prusti()?;

        Ok((reference, assertion))
    }


    /// Parse a prusti expression
    fn parse_prusti(&mut self) -> syn::Result<AssertionWithoutId> {
        if self.peek_credit_keyword() {         //TODO: avoid occurence in forall & pledges?
            // Like normal access predicates, credit specifications cannot occur on the lhs of implications.
            // Also we restrict them to occur in isolation from functional specification.
            // Therefore, they may only occur as a single assertion or as the single rhs of an implication.
            let credit_f = self.parse_credit_function()?;
            return Ok(credit_f);
            //TODO: error if credits occur somewhere else
        }

        let lhs = self.parse_conjunction()?;
        if self.consume_operator("==>") {
            let rhs = self.parse_prusti()?;
            Ok(AssertionWithoutId {
                kind: Box::new(common::AssertionKind::Implies(lhs, rhs)),
            })
        } else {
            Ok(lhs)
        }
    }
    fn parse_conjunction(&mut self) -> syn::Result<AssertionWithoutId> {
        let mut conjuncts = vec![self.parse_entailment()?];
        while self.consume_operator("&&") {
            conjuncts.push(self.parse_entailment()?);
        }
        if conjuncts.len() == 1 {
            Ok(conjuncts.pop().unwrap())
        } else {
            Ok(AssertionWithoutId {
                kind: Box::new(common::AssertionKind::And(conjuncts))
            })
        }
    }
    fn parse_entailment(&mut self) -> syn::Result<AssertionWithoutId> {
        if (self.peek_group(Delimiter::Parenthesis) && !self.is_part_of_rust_expr()) ||
           self.peek_keyword("forall") ||
           self.peek_keyword("exists") {
            self.parse_primary()
        } else {
            let lhs = self.parse_rust_until(",")?;
            if self.consume_operator("|=") {
                let vars = if self.consume_operator("|") {
                    let arg_tokens = self.create_stream_until("|");
                    let all_args: SpecEntArgs = syn::parse2(arg_tokens)?;
                    if !self.consume_operator("|") {
                        return Err(self.error_expected("`|`"));
                    }
                    all_args.args.into_iter()
                        .map(|var| Arg { typ: var.typ, name: var.name })
                        .collect()
                } else {
                    vec![]
                };

                if let Some(stream) = self.consume_group(Delimiter::Bracket) {
                    self.from_token_stream_last_span(stream).extract_entailment_rhs(lhs, vars)
                } else {
                    Err(self.error_expected("`[`"))
                }
            } else {
                Ok(AssertionWithoutId {
                    kind: Box::new(common::AssertionKind::Expr(lhs))
                })
            }
        }
    }
    fn extract_entailment_rhs(&mut self, lhs: ExpressionWithoutId, vars: Vec<Arg>) ->
            syn::Result<AssertionWithoutId> {
        let mut pres = vec![];
        let mut posts = vec![];
        let mut first = true;
        while !self.tokens.is_empty() {
            if first || self.consume_operator(",") {
                first = false;
                if self.consume_keyword("requires") {
                    if let Some(stream) = self.consume_group(Delimiter::Parenthesis) {
                        pres.push(self.from_token_stream_last_span(stream).extract_assertion()?);
                    } else {
                        return Err(self.error_expected("`(`"));
                    }
                } else if self.consume_keyword("ensures") {
                    if let Some(stream) = self.consume_group(Delimiter::Parenthesis) {
                        posts.push(self.from_token_stream_last_span(stream).extract_assertion()?);
                    } else {
                        return Err(self.error_expected("`(`"));
                    }
                } else {
                    return Err(self.error_expected("`requires` or `ensures`"));
                }
            } else {
                return Err(self.error_expected("`,`"));
            }
        }

        Ok(AssertionWithoutId {
            kind: Box::new(common::AssertionKind::SpecEntailment {
                closure: lhs,
                arg_binders: SpecEntailmentVars {
                    spec_id: common::SpecificationId::dummy(),
                    pre_id: (),
                    post_id: (),
                    args: vars,
                    result: Arg { name: syn::Ident::new("result", Span::call_site()),
                        typ: syn::parse2(quote! { i32 }).unwrap() },
                },
                pres,
                posts,
            })
        })
    }
    /// parse a paren-delimited expression
    fn parse_primary(&mut self) -> syn::Result<AssertionWithoutId> {
        if let Some(stream) = self.consume_group(Delimiter::Parenthesis) {
            self.from_token_stream_last_span(stream).extract_assertion()
        } else if self.consume_keyword("forall") {
            if let Some(stream) = self.consume_group(Delimiter::Parenthesis) {
                self.from_token_stream_last_span(stream).extract_quantifier_rhs(false)
            } else {
                Err(self.error_expected("`(`"))
            }
        } else if self.consume_keyword("exists") {
            if let Some(stream) = self.consume_group(Delimiter::Parenthesis) {
                self.from_token_stream_last_span(stream).extract_quantifier_rhs(true)
            } else {
                Err(self.error_expected("`(`"))
            }
        } else {
            Err(self.error_expected("`(`, `forall` or `exists`"))
        }
    }
    fn extract_quantifier_rhs(&mut self, exists: bool) -> syn::Result<AssertionWithoutId> {
        if !self.consume_operator("|") {
            return Err(self.error_expected("`|`"));
        }
        let arg_tokens = self.create_stream_until("|");
        if arg_tokens.is_empty() {
            return Err(self.error_no_quantifier_arguments());
        }
        let all_args: ForAllArgs = syn::parse2(arg_tokens)?;
        if !self.consume_operator("|") {
            return Err(self.error_expected("`|`"));
        }
        let vars: Vec<Arg> =
            all_args.args.into_iter()
                .map(|var| Arg { typ: var.typ, name: var.name })
                .collect();

        let body = self.parse_prusti()?;

        let mut trigger_set = TriggerSet(vec![]);

        if self.consume_operator(",") {
            if !self.consume_keyword("triggers") {
                return Err(self.error_expected("`triggers`"));
            }
            if !self.consume_operator("=") {
                return Err(self.error_expected("`=`"));
            }

            let arr: syn::ExprArray = syn::parse2(self.create_stream_remaining())
                .map_err(|err| self.error_expected_trigger_tuple(err.span()))?;

            let mut vec_of_triggers = vec![];
            for item in arr.elems {
                if let syn::Expr::Tuple(tuple) = item {
                    vec_of_triggers.push(
                        Trigger(tuple.elems
                            .into_iter()
                            .map(|x| ExpressionWithoutId {
                                id: (),
                                spec_id: common::SpecificationId::dummy(),
                                expr: x,
                            })
                            .collect()
                        )
                    );
                } else {
                    return Err(self.error_expected_trigger_tuple(item.span()));
                }
            }
            trigger_set = TriggerSet(vec_of_triggers);
        }

        let vars = QuantifierVars {
            spec_id: common::SpecificationId::dummy(),
            id: (),
            vars,
        };
        Ok(AssertionWithoutId {
            kind: if exists {
                Box::new(common::AssertionKind::Exists(vars, trigger_set, body))
            } else {
                Box::new(common::AssertionKind::ForAll(vars, trigger_set, body))
            }
        })
    }

    fn parse_credit_function(&mut self) -> syn::Result<AssertionWithoutId> {
        let credit_type = self.consume_and_return_keyword().unwrap();       // this function is only called when there is a keyword

        if let Some(stream) = self.consume_group(Delimiter::Bracket) {
            let user_id: syn::ExprLit = syn::parse2(stream)?;

            if let Some(stream) = self.consume_group(Delimiter::Parenthesis) {
                let parsed_term_vec: CreditPolynomialTermVec = syn::parse2(stream)?;

                fn add_term_and_smaller(
                    already_added_powers: &mut HashSet<String>,
                    mut term_to_add: Vec<CreditVarPower<(), Arg>>,
                    user_id: &syn::ExprLit,
                    result_vec: &mut Vec<CreditPolynomialTerm<(), syn::Expr, Arg>>,
                ) {
                    // construct string of powers
                    let mut powers_str = term_to_add.iter()  // powers are ordered by var name
                        .map(|pow| format!("{}{}", pow.var.name, pow.exponent))
                        .collect::<Vec<String>>().concat();
                    if powers_str.is_empty() {
                        powers_str = "0".to_string();
                    }

                    if !already_added_powers.contains(&powers_str) {
                        result_vec.push(CreditPolynomialTerm {
                            coeff_expr: ExpressionWithoutId {
                                spec_id: common::SpecificationId::dummy(),
                                id: (),
                                // exploit coefficient to store user_id
                                expr: syn::Expr::Lit(user_id.clone()),
                            },
                            powers: term_to_add.clone(),
                        });
                        already_added_powers.insert(powers_str);

                        // add sub-terms with smaller exponents
                        if !term_to_add.is_empty() {
                            // reduce last exponent
                            if term_to_add.last().unwrap().exponent == 1 {
                                // need to remove last power
                                term_to_add.remove(term_to_add.len()-1);
                            }
                            else {
                                term_to_add.last_mut().unwrap().exponent -= 1;
                            }

                            add_term_and_smaller(already_added_powers, term_to_add, user_id, result_vec);
                        }
                    }
                }

                // construct abstract terms with placeholder coefficients
                // add missing powers in between
                let mut already_added_powers = HashSet::new();
                let mut abstract_terms = vec![];
                for term in &parsed_term_vec.term_vector {
                    add_term_and_smaller(
                        &mut already_added_powers,
                        term.powers.clone(),
                        &user_id,
                        &mut abstract_terms
                    );
                }

                Ok(AssertionWithoutId {
                    kind: Box::new(common::AssertionKind::CreditPolynomial {
                        spec_id: common::SpecificationId::dummy(),
                        id: (),
                        credit_type,
                        concrete_terms: parsed_term_vec.term_vector,
                        abstract_terms,
                    }),
                })
            } else {
                Err(self.error_expected("`(`"))
            }
        } else {
            Err(self.error_expected("`[`"))
        }
    }

    fn parse_rust_until(&mut self, terminator: &str) -> syn::Result<ExpressionWithoutId> {
        let mut t = vec![];

        while !self.peek_operator("|=") &&
            !self.peek_operator("&&") &&
            !self.peek_operator("==>") &&
            !self.peek_operator(terminator) &&
            !self.tokens.is_empty() {
            t.push(self.pop().unwrap());
        }
        let mut stream = TokenStream::new();
        stream.extend(t.into_iter());

        let cloned: VecDeque<TokenTree> = stream.clone().into_iter().collect();
        if let Some(span) = self.contains_operator_recursive(&cloned, "==>") {
            Err(self.error_no_implies(span))
        } else if cloned.is_empty() {
            Err(self.error_expected("expression"))
        } else {
            Ok(ExpressionWithoutId {
                spec_id: common::SpecificationId::dummy(),
                id: (),
                expr: syn::parse2(stream)?,
            })
        }
    }

    /// is there any non-prusti operator following the first thing?
    fn is_part_of_rust_expr(&mut self) -> bool {
        if let Some(token) = self.tokens.pop_front() {
            if self.peek_operator("|=") ||
                self.peek_operator("&&") ||
                self.peek_operator("==>") ||
                self.tokens.front().is_none() {
                self.tokens.push_front(token);
                false
            } else {
                self.tokens.push_front(token);
                true
            }
        } else {
            false
        }
    }
    /// does the given operator appear in the stream at top level
    fn contains_operator(&self, stream: &VecDeque<TokenTree>, operator: &str) -> bool {
        (0..stream.len()).any(|offset: usize| self.peek_operator_stream_offset(&stream, operator, offset))
    }
    /// does the given operator appear in the stream anywhere
    fn contains_operator_recursive(&self, stream: &VecDeque<TokenTree>, operator: &str) -> Option<Span> {
        for (offset, token) in stream.iter().enumerate() {
            if self.peek_operator_stream_offset(&stream, operator, offset) {
                return Some(self.operator_span_offset(&stream, operator, offset));
            }
            if let TokenTree::Group(group) = token {
                let nested_stream: VecDeque<TokenTree> = group.stream().into_iter().collect();
                if let Some(span) = self.contains_operator_recursive(&nested_stream, operator) {
                    return Some(span);
                }
            }
        }
        None
    }
    /// get the span of the peeked operator
    fn operator_span_offset(&self, stream: &VecDeque<TokenTree>, operator: &str, offset: usize) -> Span {
        stream.get(offset).unwrap().span().join(stream.get(offset + operator.len() - 1).unwrap().span()).unwrap()
    }
    /// Check if there is a subexpression (parenthesized or separated by `==>`)
    /// that contains both `&&` and `||`. If yes, set the span to include both
    /// of those operators and everything in between them. This detects
    /// potentially ambiguous subexpressions.
    fn contains_both_and_or(&self, stream: &VecDeque<TokenTree>) -> Option<Span> {
        let mut and_span: Option<Span> = None;
        let mut or_span: Option<Span> = None;

        for (offset, token) in stream.iter().enumerate() {
            if self.peek_operator_stream_offset(&stream, "&&", offset) {
                and_span = Some(self.operator_span_offset(&stream, "&&", offset));
            } else if self.peek_operator_stream_offset(&stream, "||", offset) {
                or_span = Some(self.operator_span_offset(&stream, "||", offset));
            } else if self.peek_operator_stream_offset(&stream, "==>", offset) {
                and_span = None;
                or_span = None;
            } else if let TokenTree::Group(group) = token {
                if group.delimiter() == Delimiter::Parenthesis {
                    let inner = group.stream().into_iter().collect();
                    let span = self.contains_both_and_or(&inner);
                    if span.is_some() {
                        return span;
                    }
                }
            }

            match (and_span, or_span) {
                (Some(a_s), Some(o_s)) => return Some(a_s.join(o_s).unwrap()),
                _ => (),
            }
        }
        None
    }
    /// does the input start with this operator?
    fn peek_operator(&self, operator: &str) -> bool {
        self.peek_operator_stream_offset(&self.tokens, operator, 0)
    }
    /// does the given stream contain this operator?
    fn peek_operator_stream_offset(&self, stream: &VecDeque<TokenTree>, operator: &str, offset: usize) -> bool {
        for (i, c) in operator.char_indices() {
            if let Some(TokenTree::Punct(punct)) = stream.get(i + offset) {
                if punct.as_char() != c {
                    return false;
                }
            } else {
                return false;
            }
        }
        true
    }
    /// does the input start with this keyword?
    fn peek_keyword(&self, keyword: &str) -> bool {
        if let Some(TokenTree::Ident(ident)) = self.tokens.front() {
            if ident == keyword {
                return true;
            }
        }
        false
    }
    /// Check if the input starts with a keyword ending in 'credits'
    //TODO: or check all possible keywords explicitly
    fn peek_credit_keyword(&mut self) -> bool {
        if let Some(TokenTree::Ident(ident)) = self.tokens.front() {
            if ident.to_string().ends_with("credits") {
                return true;
            }
        }
        false
    }
    /// does the input start with a group with the given grouping?
    fn peek_group(&self, delimiter: Delimiter) -> bool {
        if let Some(TokenTree::Group(group)) = self.tokens.front() {
            if delimiter == group.delimiter() {
                return true;
            }
        }
        false
    }
    /// consume the operator if it is next in the stream
    fn consume_operator(&mut self, operator: &str) -> bool {
        if !self.peek_operator(operator) {
            return false;
        }
        self.last_span = (0..operator.len())
            .filter_map(|_| self.tokens.pop_front())
            .map(|character| character.span())
            .reduce(|span_a, span_b| span_a.join(span_b).unwrap());
        true
    }
    /// consume the keyword if it is next in the stream
    fn consume_keyword(&mut self, keyword: &str) -> bool {
        if !self.peek_keyword(keyword) {
            return false;
        }
        self.last_span = Some(self.tokens.pop_front().unwrap().span());
        true
    }
    /// Consume any keyword and return its string representation
    fn consume_and_return_keyword(&mut self) -> Option<String> {
        if let Some(TokenTree::Ident(ident)) = self.tokens.front() {
            let keyword_string = ident.to_string();
            self.last_span = Some(self.tokens.pop_front().unwrap().span());
            return Some(keyword_string);
        }
        None
    }
    /// consume the group if it is next in the stream
    /// produced its TokenStream, if it has one
    fn consume_group(&mut self, delimiter: Delimiter) -> Option<TokenStream> {
        if !self.peek_group(delimiter) {
            return None;
        }
        let token = self.tokens.pop_front().unwrap();
        let span = token.span();
        if let TokenTree::Group(group) = token {
            self.last_span = Some(span);
            Some(group.stream())
        } else {
            None
        }
    }
    /// pop a token - note that punctuation is one token per character
    fn pop(&mut self) -> Option<TokenTree> {
        if let Some(token) = self.tokens.pop_front() {
            self.last_span = Some(token.span());
            Some(token)
        } else {
            None
        }
    }
    /// pop tokens into a new stream for syn2 until the given operator character
    fn create_stream_until(&mut self, delimiter: &str) -> TokenStream {
        let mut t = vec![];
        while !self.peek_operator(delimiter) && !self.tokens.is_empty() {
            t.push(self.pop().unwrap());
        }
        let mut stream = TokenStream::new();
        stream.extend(t.into_iter());
        stream
    }
    /// pop tokens into a new stream for syn2 until the given operator character
    fn create_stream_remaining(&mut self) -> TokenStream {
        let mut t = vec![];
        while !self.tokens.is_empty() {
            t.push(self.pop().unwrap());
        }
        let mut stream = TokenStream::new();
        stream.extend(t.into_iter());
        stream
    }
    /// get the span of the blamed token
    fn get_error_span(&self) -> Span {
        if let Some(span) = self.last_span {
            span
        } else if let Some(token) = self.tokens.front() {
            token.span()
        } else if let Some(span) = self.source_span {
            span
        } else {
            Span::call_site()
        }
    }
    /// complain about expecting a token
    fn error_expected(&self, what: &str) -> syn::Error {
        syn::Error::new(self.get_error_span(), format!("expected {}", what))
    }
    fn error_no_quantifier_arguments(&self) -> syn::Error {
        syn::Error::new(self.get_error_span(), "a quantifier must have at least one argument")
    }
    fn error_expected_trigger_tuple(&self, span: Span) -> syn::Error {
        syn::Error::new(span, "`triggers` must be an array of tuples containing Rust expressions")
    }
    fn error_unexpected(&self) -> syn::Error {
        syn::Error::new(self.get_error_span(), "unexpected token")
    }
    fn error_no_implies(&self, span: Span) -> syn::Error {
        syn::Error::new(span, "`==>` cannot be part of Rust expression")
    }
    fn error_ambiguous_expression(&self, span: Span) -> syn::Error {
        syn::Error::new(
            span,
            "found `||` and `&&` in the same subexpression. \
            Hint: add parentheses to clarify the evaluation order.")
    }
}<|MERGE_RESOLUTION|>--- conflicted
+++ resolved
@@ -8,11 +8,7 @@
 use quote::quote;
 
 use super::common;
-<<<<<<< HEAD
-use crate::specifications::common::{ForAllVars, SpecEntailmentVars, TriggerSet, Trigger, CreditVarPower, CreditPolynomialTerm};
-=======
-use crate::specifications::common::{QuantifierVars, SpecEntailmentVars, TriggerSet, Trigger};
->>>>>>> 790670f3
+use crate::specifications::common::{QuantifierVars, SpecEntailmentVars, TriggerSet, Trigger, CreditVarPower, CreditPolynomialTerm};
 
 pub type AssertionWithoutId = common::Assertion<(), syn::Expr, Arg>;
 pub type PledgeWithoutId = common::Pledge<(), syn::Expr, Arg>;
@@ -251,7 +247,6 @@
         Ok((reference, assertion))
     }
 
-
     /// Parse a prusti expression
     fn parse_prusti(&mut self) -> syn::Result<AssertionWithoutId> {
         if self.peek_credit_keyword() {         //TODO: avoid occurence in forall & pledges?
@@ -301,8 +296,8 @@
                         return Err(self.error_expected("`|`"));
                     }
                     all_args.args.into_iter()
-                        .map(|var| Arg { typ: var.typ, name: var.name })
-                        .collect()
+                                 .map(|var| Arg { typ: var.typ, name: var.name })
+                                 .collect()
                 } else {
                     vec![]
                 };
@@ -356,7 +351,7 @@
                     post_id: (),
                     args: vars,
                     result: Arg { name: syn::Ident::new("result", Span::call_site()),
-                        typ: syn::parse2(quote! { i32 }).unwrap() },
+                                  typ: syn::parse2(quote! { i32 }).unwrap() },
                 },
                 pres,
                 posts,
@@ -397,8 +392,8 @@
         }
         let vars: Vec<Arg> =
             all_args.args.into_iter()
-                .map(|var| Arg { typ: var.typ, name: var.name })
-                .collect();
+                         .map(|var| Arg { typ: var.typ, name: var.name })
+                         .collect();
 
         let body = self.parse_prusti()?;
 
@@ -535,10 +530,10 @@
         let mut t = vec![];
 
         while !self.peek_operator("|=") &&
-            !self.peek_operator("&&") &&
-            !self.peek_operator("==>") &&
-            !self.peek_operator(terminator) &&
-            !self.tokens.is_empty() {
+              !self.peek_operator("&&") &&
+              !self.peek_operator("==>") &&
+              !self.peek_operator(terminator) &&
+              !self.tokens.is_empty() {
             t.push(self.pop().unwrap());
         }
         let mut stream = TokenStream::new();
@@ -562,9 +557,9 @@
     fn is_part_of_rust_expr(&mut self) -> bool {
         if let Some(token) = self.tokens.pop_front() {
             if self.peek_operator("|=") ||
-                self.peek_operator("&&") ||
-                self.peek_operator("==>") ||
-                self.tokens.front().is_none() {
+               self.peek_operator("&&") ||
+               self.peek_operator("==>") ||
+               self.tokens.front().is_none() {
                 self.tokens.push_front(token);
                 false
             } else {
@@ -682,9 +677,9 @@
             return false;
         }
         self.last_span = (0..operator.len())
-            .filter_map(|_| self.tokens.pop_front())
-            .map(|character| character.span())
-            .reduce(|span_a, span_b| span_a.join(span_b).unwrap());
+	        .filter_map(|_| self.tokens.pop_front())
+	        .map(|character| character.span())
+	        .reduce(|span_a, span_b| span_a.join(span_b).unwrap());
         true
     }
     /// consume the keyword if it is next in the stream
