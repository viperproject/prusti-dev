--- conflicted
+++ resolved
@@ -130,11 +130,8 @@
         settings.set_default::<Option<u8>>("number_of_parallel_verifiers", None).unwrap();
         settings.set_default::<Option<String>>("min_prusti_version", None).unwrap();
         settings.set_default("num_errors_per_function", 1).unwrap();
-<<<<<<< HEAD
         settings.set_default("ignore_deps_contracts", false).unwrap();
-=======
         settings.set_default("submit_for_evaluation", false).unwrap();
->>>>>>> 75aaff5e
 
         settings.set_default("print_desugared_specs", false).unwrap();
         settings.set_default("print_typeckd_specs", false).unwrap();
@@ -1036,13 +1033,12 @@
     read_setting("num_errors_per_function")
 }
 
-<<<<<<< HEAD
 /// When enabled Prusti won't collect contracts from the project's dependencies
 pub fn ignore_deps_contracts() -> bool {
     read_setting("ignore_deps_contracts")
-=======
+}
+
 /// "Whether to allow storing the current program for future evaluation.
 pub fn submit_for_evaluation() -> bool {
     read_setting("submit_for_evaluation")
->>>>>>> 75aaff5e
 }