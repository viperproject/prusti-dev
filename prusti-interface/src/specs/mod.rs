use rustc_ast::ast;
use rustc_hir::{intravisit};
use rustc_middle::hir::map::Map;
use rustc_middle::ty::TyCtxt;
use rustc_span::{Span, MultiSpan};

use rustc_hir::def_id::{DefId, LocalDefId};
use std::collections::HashMap;
use std::convert::TryInto;
use std::fmt::Debug;
use crate::environment::Environment;
use crate::PrustiError;
use crate::utils::{has_extern_spec_attr, read_prusti_attr, read_prusti_attrs, has_prusti_attr, has_abstract_predicate_attr};
use log::debug;

pub mod external;
pub mod typed;
pub mod checker;

use typed::SpecIdRef;

use crate::specs::external::ExternSpecResolver;
use prusti_specs::specifications::common::SpecificationId;
use crate::specs::typed::{ProcedureSpecification, SpecGraph, ProcedureSpecificationKind};

#[derive(Debug)]
struct ProcedureSpecRefs {
    spec_id_refs: Vec<SpecIdRef>,
    pure: bool,
    abstract_predicate: bool,
    trusted: bool,
}

#[derive(Debug)]
struct StructSpecRefs {
    invariants: Vec<LocalDefId>,
}

/// Specification collector, intended to be applied as a visitor over the crate
/// HIR. After the visit, [SpecCollector::build_def_specs] can be used to get back
/// a mapping of DefIds (which may not be local due to extern specs) to their
/// [typed::SpecificationSet], i.e. procedures, loop invariants, and structs.
pub struct SpecCollector<'a, 'tcx: 'a> {
    tcx: TyCtxt<'tcx>,
    env: &'a Environment<'tcx>,
    extern_resolver: ExternSpecResolver<'a, 'tcx>,

    /// Map from specification IDs to their typed expressions.
    spec_functions: HashMap<SpecificationId, LocalDefId>,

    /// Map from functions/loops and their specifications.
    procedure_specs: HashMap<LocalDefId, ProcedureSpecRefs>,
<<<<<<< HEAD
    loop_specs: Vec<LocalDefId>, // HashMap<LocalDefId, Vec<SpecificationId>>,

    /// Map from structs to their invariants.
    struct_specs: HashMap<LocalDefId, StructSpecRefs>,
=======
    loop_specs: Vec<LocalDefId>,
>>>>>>> 73392f32
}

impl<'a, 'tcx> SpecCollector<'a, 'tcx> {
    pub fn new(env: &'a Environment<'tcx>) -> Self {
        let tcx = env.tcx();
        Self {
            tcx,
            env,
            extern_resolver: ExternSpecResolver::new(env),
            spec_functions: HashMap::new(),
            procedure_specs: HashMap::new(),
            loop_specs: vec![],
            struct_specs: HashMap::new(),
        }
    }

    pub fn build_def_specs(&self) -> typed::DefSpecificationMap {
        let mut def_spec = typed::DefSpecificationMap::new();
        self.determine_procedure_specs(&mut def_spec);
        self.determine_extern_specs(&mut def_spec);
        self.determine_loop_specs(&mut def_spec);
        self.determine_struct_specs(&mut def_spec);
        // TODO: remove spec functions (make sure none are duplicated or left over)

        def_spec
    }

    fn determine_procedure_specs(&self, def_spec: &mut typed::DefSpecificationMap) {
        for (local_id, refs) in self.procedure_specs.iter() {
            let mut spec = SpecGraph::new(ProcedureSpecification::empty());
            spec.set_span(self.env.get_def_span(local_id.to_def_id()));

            let mut kind = if refs.abstract_predicate {
                ProcedureSpecificationKind::Predicate(None)
            } else if refs.pure {
                ProcedureSpecificationKind::Pure
            } else {
                ProcedureSpecificationKind::Impure
            };

            for spec_id_ref in &refs.spec_id_refs {
                match spec_id_ref {
                    SpecIdRef::Precondition(spec_id) => {
                        spec.add_precondition(*self.spec_functions.get(spec_id).unwrap(), self.env);
                    }
                    SpecIdRef::Postcondition(spec_id) => {
                        spec.add_postcondition(*self.spec_functions.get(spec_id).unwrap(), self.env);
                    }
                    SpecIdRef::Pledge { lhs, rhs } => {
                        spec.add_pledge(typed::Pledge {
                            reference: None, // FIXME: Currently only `result` is supported.
                            lhs: lhs.as_ref().map(|spec_id| *self.spec_functions.get(spec_id).unwrap()),
                            rhs: *self.spec_functions.get(rhs).unwrap(),
                        });
                    }
                    SpecIdRef::Predicate(spec_id) => {
                        kind = ProcedureSpecificationKind::Predicate(Some(*self.spec_functions.get(spec_id).unwrap()));
                    }
                }
            }

            spec.set_trusted(refs.trusted);

            // We do not want to create an empty kind.
            // This would lead to refinement inheritance if there is a trait involved.
            // Instead, we require the user to explicitly make annotations.
            spec.set_kind(kind);

            if !spec.specs_with_constraints.is_empty() && !prusti_common::config::enable_ghost_constraints() {
                let span = self.env.tcx().def_span(*local_id);
                PrustiError::unsupported(
                    "Ghost constraints need to be enabled with a feature flag",
                    MultiSpan::from(span)
                ).emit(self.env);
            } else if !spec.specs_with_constraints.is_empty() && !*spec.base_spec.trusted.expect_inherent() {
                let span = self.env.tcx().def_span(*local_id);
                PrustiError::unsupported(
                    "Ghost constraints can only be used on trusted functions",
                    MultiSpan::from(span),
                ).emit(self.env);
            } else {
                def_spec.proc_specs.insert(local_id.to_def_id(), spec);
            }
        }
    }

    fn determine_extern_specs(&self, def_spec: &mut typed::DefSpecificationMap) {
        self.extern_resolver.check_errors(self.env);
        for (extern_spec_decl, spec_id) in self.extern_resolver.extern_fn_map.iter() {
            let target_def_id = extern_spec_decl.get_target_def_id();

            if def_spec.proc_specs.contains_key(&target_def_id) {
                PrustiError::incorrect(
                    format!("external specification provided for {}, which already has a specification",
                            self.env.get_item_name(target_def_id)),
                    MultiSpan::from_span(self.env.get_def_span(*spec_id)),
                ).emit(self.env);
            }

            let spec = def_spec.proc_specs.remove(spec_id).unwrap();
            def_spec.proc_specs.insert(target_def_id, spec);
        }
    }

    fn determine_loop_specs(&self, def_spec: &mut typed::DefSpecificationMap) {
        for local_id in self.loop_specs.iter() {
            def_spec.loop_specs.insert(local_id.to_def_id(),typed::LoopSpecification {
                invariant: *local_id,
            });
        }
    }

    fn determine_struct_specs(&self, def_spec: &mut typed::DefSpecificationMap) {
        for (struct_id, refs) in self.struct_specs.iter() {
            def_spec.specs.insert(*struct_id, typed::SpecificationSet::Struct(typed::StructSpecification {
                // TODO: handle Empty case
                invariant: SpecificationItem::Inherent(refs.invariants.clone()),
            }));
        }
    }
}

fn parse_spec_id(spec_id: String, def_id: DefId) -> SpecificationId {
    spec_id.try_into().unwrap_or_else(|_|
        panic!("cannot parse the spec_id attached to {:?}", def_id)
    )
}

fn get_procedure_spec_ids(def_id: DefId, attrs: &[ast::Attribute]) -> Option<ProcedureSpecRefs> {
    let mut spec_id_refs = vec![];

    spec_id_refs.extend(
        read_prusti_attrs("pre_spec_id_ref", attrs).into_iter().map(
            |raw_spec_id| SpecIdRef::Precondition(parse_spec_id(raw_spec_id, def_id))
        )
    );
    spec_id_refs.extend(
        read_prusti_attrs("post_spec_id_ref", attrs).into_iter().map(
            |raw_spec_id| SpecIdRef::Postcondition(parse_spec_id(raw_spec_id, def_id))
        )
    );
    spec_id_refs.extend(
        // TODO: pledges with LHS that is not "result" would need to carry the
        // LHS expression through typing
        read_prusti_attrs("pledge_spec_id_ref", attrs).into_iter().map(
            |raw_spec_id| SpecIdRef::Pledge { lhs: None, rhs: parse_spec_id(raw_spec_id, def_id) }
        )
    );
    match (
        read_prusti_attr("assert_pledge_spec_id_ref_lhs", attrs),
        read_prusti_attr("assert_pledge_spec_id_ref_rhs", attrs)
    ) {
        (Some(lhs_id), Some(rhs_id)) => {
            spec_id_refs.push(SpecIdRef::Pledge { lhs: Some(parse_spec_id(lhs_id, def_id)), rhs: parse_spec_id(rhs_id, def_id) });
        }
        (None, None) => {},
        _ => unreachable!(),
    }
    spec_id_refs.extend(
        read_prusti_attr("pred_spec_id_ref", attrs).map(
            |raw_spec_id| SpecIdRef::Predicate(parse_spec_id(raw_spec_id, def_id))
        )
    );
    debug!("Function {:?} has specification ids {:?}", def_id, spec_id_refs);

    let pure = has_prusti_attr(attrs, "pure");
    let trusted = has_prusti_attr(attrs, "trusted");
    let abstract_predicate = has_abstract_predicate_attr(attrs);

    if abstract_predicate || pure || trusted || !spec_id_refs.is_empty() {
        Some(ProcedureSpecRefs {
            spec_id_refs,
            pure,
            abstract_predicate,
            trusted,
        })
    } else {
        None
    }
}

impl<'a, 'tcx> intravisit::Visitor<'tcx> for SpecCollector<'a, 'tcx> {
    type Map = Map<'tcx>;
    type NestedFilter = rustc_middle::hir::nested_filter::All;

    fn nested_visit_map(&mut self) -> Self::Map {
        self.tcx.hir()
    }

    fn visit_trait_item(
        &mut self,
        ti: &'tcx rustc_hir::TraitItem,
    ) {
        intravisit::walk_trait_item(self, ti);

        let id = ti.hir_id();
        let local_id = self.tcx.hir().local_def_id(id);
        let def_id = local_id.to_def_id();
        let attrs = self.tcx.get_attrs(ti.def_id.to_def_id());

        // Collect procedure specifications
        if let Some(procedure_spec_ref) = get_procedure_spec_ids(def_id, attrs) {
            self.procedure_specs.insert(local_id, procedure_spec_ref);
        }
    }

    fn visit_fn(
        &mut self,
        fn_kind: intravisit::FnKind<'tcx>,
        fn_decl: &'tcx rustc_hir::FnDecl,
        body_id: rustc_hir::BodyId,
        span: Span,
        id: rustc_hir::hir_id::HirId,
    ) {
        intravisit::walk_fn(self, fn_kind, fn_decl, body_id, span, id);

        let local_id = self.tcx.hir().local_def_id(id);
        let def_id = local_id.to_def_id();
        let attrs = self.tcx.hir().attrs(id);

        // Collect spec functions
        if let Some(raw_spec_id) = read_prusti_attr("spec_id", attrs) {
            let spec_id: SpecificationId = parse_spec_id(raw_spec_id, def_id);
            self.spec_functions.insert(spec_id, local_id);

            // Collect loop specifications
            if has_prusti_attr(attrs, "loop_body_invariant_spec") {
                self.loop_specs.push(local_id);
            }

            // Collect type invariants
            if has_prusti_attr(attrs, "type_invariant_spec") {
                let self_id = fn_decl.inputs[0].hir_id;
                let hir = self.tcx.hir();
                let impl_id = hir.get_parent_node(hir.get_parent_node(self_id));
                let struct_id = get_struct_id_from_impl_node(hir.get(impl_id)).unwrap();
                self.struct_specs
                    .entry(struct_id.as_local().unwrap())
                    .or_insert(StructSpecRefs { invariants: vec![] })
                    .invariants
                    .push(local_id);
            }
        } else {
            // Don't collect specs "for" spec items

            // Collect external function specifications
            if has_extern_spec_attr(attrs) {
                let attr = read_prusti_attr("extern_spec", attrs).unwrap_or_default();
                let kind = prusti_specs::ExternSpecKind::try_from(attr).unwrap();
                self.extern_resolver.add_extern_fn(fn_kind, fn_decl, body_id, span, id, kind);
            }

            // Collect procedure specifications
            if let Some(procedure_spec_ref) = get_procedure_spec_ids(def_id, attrs) {
                self.procedure_specs.insert(local_id, procedure_spec_ref);
            }
        }
    }

    fn visit_stmt(
        &mut self,
        stmt: &'tcx rustc_hir::Stmt,
    ) {
        intravisit::walk_stmt(self, stmt);

        // Collect closure specifications
        if let rustc_hir::StmtKind::Local(local) = stmt.kind {
            let attrs = self.tcx.hir().attrs(local.hir_id);
            if has_prusti_attr(attrs, "closure") {
                let init_expr = local.init
                    .expect("closure on Local without assignment");
                let local_id = self.tcx.hir().local_def_id(init_expr.hir_id);
                let def_id = local_id.to_def_id();
                // Collect procedure specifications
                if let Some(procedure_spec_ref) = get_procedure_spec_ids(def_id, attrs) {
                    self.procedure_specs.insert(local_id, procedure_spec_ref);
                }
            }
        }
    }
}

fn get_struct_id_from_impl_node(node: rustc_hir::Node) -> Option<DefId> {
    if let rustc_hir::Node::Item(item) = node {
        if let rustc_hir::ItemKind::Impl(item_impl) = &item.kind {
            if let rustc_hir::TyKind::Path(rustc_hir::QPath::Resolved(_, path)) = item_impl.self_ty.kind {
                if let rustc_hir::def::Res::Def(_, def_id) = path.res {
                    return Some(def_id);
                }
            }
        }
    }
    None
}<|MERGE_RESOLUTION|>--- conflicted
+++ resolved
@@ -21,7 +21,7 @@
 
 use crate::specs::external::ExternSpecResolver;
 use prusti_specs::specifications::common::SpecificationId;
-use crate::specs::typed::{ProcedureSpecification, SpecGraph, ProcedureSpecificationKind};
+use crate::specs::typed::{ProcedureSpecification, SpecGraph, ProcedureSpecificationKind, SpecificationItem};
 
 #[derive(Debug)]
 struct ProcedureSpecRefs {
@@ -32,7 +32,7 @@
 }
 
 #[derive(Debug)]
-struct StructSpecRefs {
+struct TypeSpecRefs {
     invariants: Vec<LocalDefId>,
 }
 
@@ -48,16 +48,10 @@
     /// Map from specification IDs to their typed expressions.
     spec_functions: HashMap<SpecificationId, LocalDefId>,
 
-    /// Map from functions/loops and their specifications.
+    /// Map from functions/loops/types to their specifications.
     procedure_specs: HashMap<LocalDefId, ProcedureSpecRefs>,
-<<<<<<< HEAD
-    loop_specs: Vec<LocalDefId>, // HashMap<LocalDefId, Vec<SpecificationId>>,
-
-    /// Map from structs to their invariants.
-    struct_specs: HashMap<LocalDefId, StructSpecRefs>,
-=======
     loop_specs: Vec<LocalDefId>,
->>>>>>> 73392f32
+    type_specs: HashMap<LocalDefId, TypeSpecRefs>,
 }
 
 impl<'a, 'tcx> SpecCollector<'a, 'tcx> {
@@ -70,7 +64,7 @@
             spec_functions: HashMap::new(),
             procedure_specs: HashMap::new(),
             loop_specs: vec![],
-            struct_specs: HashMap::new(),
+            type_specs: HashMap::new(),
         }
     }
 
@@ -79,7 +73,7 @@
         self.determine_procedure_specs(&mut def_spec);
         self.determine_extern_specs(&mut def_spec);
         self.determine_loop_specs(&mut def_spec);
-        self.determine_struct_specs(&mut def_spec);
+        self.determine_type_specs(&mut def_spec);
         // TODO: remove spec functions (make sure none are duplicated or left over)
 
         def_spec
@@ -170,12 +164,11 @@
         }
     }
 
-    fn determine_struct_specs(&self, def_spec: &mut typed::DefSpecificationMap) {
-        for (struct_id, refs) in self.struct_specs.iter() {
-            def_spec.specs.insert(*struct_id, typed::SpecificationSet::Struct(typed::StructSpecification {
-                // TODO: handle Empty case
+    fn determine_type_specs(&self, def_spec: &mut typed::DefSpecificationMap) {
+        for (type_id, refs) in self.type_specs.iter() {
+            def_spec.type_specs.insert(type_id.to_def_id(), typed::TypeSpecification {
                 invariant: SpecificationItem::Inherent(refs.invariants.clone()),
-            }));
+            });
         }
     }
 }
@@ -290,13 +283,14 @@
 
             // Collect type invariants
             if has_prusti_attr(attrs, "type_invariant_spec") {
+                // TODO(inv): visit the struct itself instead?
                 let self_id = fn_decl.inputs[0].hir_id;
                 let hir = self.tcx.hir();
                 let impl_id = hir.get_parent_node(hir.get_parent_node(self_id));
-                let struct_id = get_struct_id_from_impl_node(hir.get(impl_id)).unwrap();
-                self.struct_specs
-                    .entry(struct_id.as_local().unwrap())
-                    .or_insert(StructSpecRefs { invariants: vec![] })
+                let type_id = get_type_id_from_impl_node(hir.get(impl_id)).unwrap();
+                self.type_specs
+                    .entry(type_id.as_local().unwrap())
+                    .or_insert(TypeSpecRefs { invariants: vec![] })
                     .invariants
                     .push(local_id);
             }
@@ -340,7 +334,7 @@
     }
 }
 
-fn get_struct_id_from_impl_node(node: rustc_hir::Node) -> Option<DefId> {
+fn get_type_id_from_impl_node(node: rustc_hir::Node) -> Option<DefId> {
     if let rustc_hir::Node::Item(item) = node {
         if let rustc_hir::ItemKind::Impl(item_impl) = &item.kind {
             if let rustc_hir::TyKind::Path(rustc_hir::QPath::Resolved(_, path)) = item_impl.self_ty.kind {
