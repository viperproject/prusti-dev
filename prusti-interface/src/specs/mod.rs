--- conflicted
+++ resolved
@@ -425,10 +425,7 @@
             if has_prusti_attr(attrs, "prusti_assumption") {
                 self.prusti_assumptions.push(local_id);
             }
-
-<<<<<<< HEAD
             
-=======
             if has_prusti_attr(attrs, "ghost_begin") {
                 self.ghost_begin.push(local_id);
             }
@@ -436,7 +433,6 @@
             if has_prusti_attr(attrs, "ghost_end") {
                 self.ghost_end.push(local_id);
             }
->>>>>>> 02224b86
         } else {
             // Don't collect specs "for" spec items
 
