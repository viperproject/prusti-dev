--- conflicted
+++ resolved
@@ -451,31 +451,9 @@
 }
 
 impl SpecificationItem<ProcedureSpecificationKind> {
-<<<<<<< HEAD
-    pub fn get_predicate_body(&self) -> Result<Option<&LocalDefId>, ProcedureSpecificationKindError> {
-=======
-    pub fn is_pure(&self) -> Result<bool, ProcedureSpecificationKindError> {
-        self.validate()?;
-
-        Ok(matches!(
-            self.extract_with_selective_replacement(),
-            Some(ProcedureSpecificationKind::Pure) | Some(ProcedureSpecificationKind::Predicate(_))
-        ))
-    }
-
-    pub fn is_impure(&self) -> Result<bool, ProcedureSpecificationKindError> {
-        self.validate()?;
-
-        Ok(match self.extract_with_selective_replacement() {
-            Some(refined) => matches!(refined, ProcedureSpecificationKind::Impure),
-            _ => true,
-        })
-    }
-
     pub fn get_predicate_body(
         &self,
     ) -> Result<Option<&LocalDefId>, ProcedureSpecificationKindError> {
->>>>>>> 11c74fce
         self.validate()?;
 
         Ok(match self.extract_with_selective_replacement() {
