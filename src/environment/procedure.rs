--- conflicted
+++ resolved
@@ -168,14 +168,10 @@
         }
         types.into_iter().collect()
     }
-<<<<<<< HEAD
-=======
 
     pub fn construct_dataflow_info(&self) -> dataflow::DataflowInfo<'tcx> {
         dataflow::construct_dataflow_info(self.tcx, self.proc_def_id, &self.mir)
     }
-
->>>>>>> 828f7cde
 }
 
 impl<'a, 'tcx> Procedure<'tcx> for ProcedureImpl<'a, 'tcx> {
