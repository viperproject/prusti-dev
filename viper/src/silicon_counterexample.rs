//use std::default;

use rustc_hash::FxHashMap;

use crate::jni_utils::JniUtils;
use jni::{objects::JObject, JNIEnv};
use viper_sys::wrappers::{scala, viper::silicon};

<<<<<<< HEAD

#[derive(Debug, Clone, PartialEq, Serialize, Deserialize)]
=======
#[derive(Debug, Clone, PartialEq, serde::Serialize, serde::Deserialize)]
>>>>>>> 23c11862
pub struct SiliconCounterexample {
    //pub heap: Heap,
    //pub old_heaps: FxHashMap<String, Heap>,
    pub model: Model,
    pub functions: Functions,
    pub domains: Domains,
    pub old_models: FxHashMap<String, Model>,
    // label_order because HashMaps do not guarantee order of elements
    // whereas the Map used in scala does guarantee it
    pub label_order: Vec<String>,
}

impl SiliconCounterexample {
    pub fn new<'a>(
        env: &'a JNIEnv<'a>,
        jni: JniUtils<'a>,
        counterexample: JObject<'a>,
    ) -> SiliconCounterexample {
        unwrap_counterexample(env, jni, counterexample)
    }
}

// Heap Definitions
/*
this stuff might be useful at a later stage, when we can actually
trigger unfolding of certain predicates, but for now there is
nothing to be used stored in the heap
*/
/*
#[derive(Debug, Clone, PartialEq, serde::Serialize, serde::Deserialize)]
pub struct Heap {
    pub entries: Vec<HeapEntry>,
}

#[derive(Debug, Clone, PartialEq, serde::Serialize, serde::Deserialize)]
pub enum HeapEntry {
    FieldEntry {
        recv: ModelEntry,
        //perm & sort omitted
        field: String,
        entry: ModelEntry,
    },
    PredicateEntry {
        name: String,
        args: Vec<ModelEntry>,
    },
}
*/

// Model Definitions
#[derive(Debug, Clone, PartialEq, serde::Serialize, serde::Deserialize)]
pub struct Model {
    pub entries: FxHashMap<String, ModelEntry>,
}

#[derive(Debug, Clone, PartialEq, serde::Serialize, serde::Deserialize)]
pub enum ModelEntry {
    LitInt(String),
    LitFloat(String),
    LitBool(bool),
    LitPerm(String),
    Ref(String, FxHashMap<String, ModelEntry>),
    NullRef(String),
    RecursiveRef(String),
    Var(String),
    Seq(String, Vec<ModelEntry>), // not necessarily supported
    Other(String, String),
    DomainValue(String, String),
    UnprocessedModel, // do not use these at all
}

#[derive(Debug, Clone, PartialEq, Serialize, Deserialize)]
pub struct Functions{
    pub entries: FxHashMap<String, FunctionEntry>,
}

#[derive(Debug, Clone, PartialEq, Serialize, Deserialize)]
pub struct FunctionEntry{
    pub options: Vec<(Vec<Option<ModelEntry>>,Option<ModelEntry>)>,
    pub default: Option<ModelEntry>,
}

#[derive(Debug, Clone, PartialEq, Serialize, Deserialize)]
pub struct Domains{
    pub entries: FxHashMap<String, DomainEntry>,
}

#[derive(Debug, Clone, PartialEq, Serialize, Deserialize)]
pub struct DomainEntry{
    pub functions: Functions,
}

impl FunctionEntry{
    pub fn get_function_value(&self, params: &Vec<Option<ModelEntry>>) -> &Option<ModelEntry>{
        debug!("all options: {:?}", &self.options);
        for option in &self.options{
            debug!("posssible option: {:?}", &option.0);
            debug!("params: {:?}", params);
            if &option.0 == params{
                debug!("option found");
                return &option.1
            }
        } 
        &None
    }
    pub fn get_function_value_with_default(&self, params: &Vec<Option<ModelEntry>>) -> &Option<ModelEntry>{
        for option in &self.options{
            debug!("posssible option: {:?}", &option.0);
            debug!("params: {:?}", params);
            if &option.0 == params{
                debug!("option found");
                return &option.1
            }
        } 
        &self.default
    }
}


// methods unwrapping scala converter to newly defined structures

fn unwrap_counterexample<'a>(
    env: &'a JNIEnv<'a>,
    jni: JniUtils<'a>,
    counterexample: JObject<'a>,
) -> SiliconCounterexample {
    let converter_wrapper = silicon::reporting::Converter::with(env);
    let ce_wrapper = silicon::interfaces::SiliconMappedCounterexample::with(env);
    let converter_original = jni.unwrap_result(ce_wrapper.call_converter(counterexample));
    
    /*
    let heap_scala = jni.
        unwrap_result(
            converter_wrapper
                .call_extractedHeap(converter_original)
            );
    let heap = unwrap_heap(env, jni, heap_scala);


    let old_heaps_scala = jni
        .unwrap_result(
            converter_wrapper
            .call_extractedHeaps(converter_original)
        );
    let old_heaps_map = jni.stringmap_to_hashmap(old_heaps_scala);
    let mut old_heaps = FxHashMap::default();
    for (label, h) in old_heaps_map {
        let old_heap = unwrap_heap(env, jni, h);
        old_heaps.insert(label, old_heap);
    }
    */

    let model_scala = jni.unwrap_result(converter_wrapper.call_extractedModel(converter_original));
    let model = unwrap_model(env, jni, model_scala);

    let old_models_scala =
        jni.unwrap_result(converter_wrapper.call_modelAtLabel(converter_original));
    let old_models = jni
        .stringmap_to_hashmap(old_models_scala)
        .into_iter()
        .map(|(label, m)| (label, unwrap_model(env, jni, m)))
        .collect::<FxHashMap<_, _>>();


    let functions_scala = jni.unwrap_result(converter_wrapper.call_non__domain__functions(converter_original));
    debug!("Print functions: {:?}", jni.to_string(functions_scala));
    let functions = unwrap_functions(env, jni, functions_scala);
    debug!("Print translated functions: {:?}", functions);


    let domains_scala = jni.unwrap_result(converter_wrapper.call_domains(converter_original));
    debug!("Print domains: {:?}", jni.to_string(domains_scala));
    let domains = unwrap_domains(env, jni, domains_scala);
    debug!("Print translated domains: {:?}", domains);

    debug!("label order: {:?}", jni.stringmap_to_keyvec(old_models_scala));
    debug!("old models : {:?}", old_models);

    SiliconCounterexample {
        //heap,
        //old_heaps,
        model,
        functions,
        domains,
        old_models,
        label_order: jni.stringmap_to_keyvec(old_models_scala),
    }
}

/*
fn unwrap_heap<'a>(env: &'a JNIEnv<'a>, jni: JniUtils<'a>, heap: JObject<'a>) -> Heap {
    let heap_wrapper = silicon::reporting::ExtractedHeap::with(env);
    let entries_scala = jni
        .unwrap_result(
            heap_wrapper.call_entries(heap)
        ); // List[HeapEntries] in scala
    let entries_vec = jni.list_to_vec(entries_scala);
    let mut entries = vec![];
    for i in 0..(entries_vec.len()) {
        let entry = unwrap_heap_entry(env, jni, entries_vec[i]);
        match entry{
            Some(e) => entries.push(e),
            None => ()
        };
    }
    Heap{
        entries
    }
}

fn unwrap_heap_entry<'a>(
    env: &'a JNIEnv<'a>,
    jni: JniUtils<'a>,
    entry: JObject<'a>
) -> Option<HeapEntry> {
    //we can ignore FieldEntries since the ones that are interesting should already be in model
    //let field_entry_wrapper = silicon::reporting::FieldHeapEntry::with(env);
    let predicate_entry_wrapper = silicon::reporting::PredHeapEntry::with(env);

    if jni.is_instance_of(entry, "viper/silicon/reporting/PredHeapEntry"){
        //get fields:
        let name_scala = jni.unwrap_result(predicate_entry_wrapper.call_name(entry));
        let name = jni.to_string(name_scala);

        let args_scala = jni
            .unwrap_result(
                predicate_entry_wrapper
                .call_args(entry)
            );
        let args_vec = jni.seq_to_vec(args_scala);
        let mut args = vec![];
        for el in args_vec{
            let me = unwrap_model_entry(env, jni, el);
            match me{
                Some(e) => args.push(e),
                None => ()
            }
        }

        let res = HeapEntry::PredicateEntry{
            name,
            args
        };
        Some(res)
    } else {
        //extend for FieldEntries if needed
        None
    }
}
*/

fn unwrap_model<'a>(env: &'a JNIEnv<'a>, jni: JniUtils<'a>, model: JObject<'a>) -> Model {
    let model_wrapper = silicon::reporting::ExtractedModel::with(env);
    let entries_scala = jni.unwrap_result(model_wrapper.call_entries(model));
    let map_string_scala = jni.stringmap_to_hashmap(entries_scala);
    let mut entries = FxHashMap::default();
    for (name, entry_scala) in map_string_scala {
        let entry = unwrap_model_entry(env, jni, entry_scala, &mut entries);
        if let Some(e) = entry {
            entries.insert(name, e);
        }
    }
    Model { entries }
}

fn unwrap_model_entry<'a>(
    env: &'a JNIEnv<'a>,
    jni: JniUtils<'a>,
    entry: JObject<'a>,
    entries: &mut FxHashMap<String, ModelEntry>,
) -> Option<ModelEntry> {
    match jni.class_name(entry).as_str() {
        "viper.silicon.reporting.LitIntEntry" => {
            let lit_int_wrapper = silicon::reporting::LitIntEntry::with(env);
            let value_scala = jni.unwrap_result(lit_int_wrapper.call_value(entry));
            let value = jni.to_string(value_scala);
            Some(ModelEntry::LitInt(value))
        }
        "viper.silicon.reporting.LitBoolEntry" => {
            let lit_bool_wrapper = silicon::reporting::LitBoolEntry::with(env);
            let value = jni.unwrap_result(lit_bool_wrapper.call_value(entry));
            Some(ModelEntry::LitBool(value))
        }
        "viper.silicon.reporting.LitPermEntry" => {
            let lit_perm_wrapper = silicon::reporting::LitPermEntry::with(env);
            //let rational_wrapper = silicon::state::terms::Rational::with(env);
            let value = jni.to_string(jni.unwrap_result(lit_perm_wrapper.call_value(entry))); //not very elegant
            debug!("LitPermEntry: {:?}", value);
            //let numerator = jni.to_string(jni.unwrap_result(rational_wrapper.call_numerator(jvalue))).parse();
            //let denominator = jni.unwrap_result(rational_wrapper.call_denominator(jvalue));
            //let value = numerator/denominator;
            Some(ModelEntry::LitPerm(value)) 
        }
        "viper.silicon.reporting.RefEntry" => {
            let ref_wrapper = silicon::reporting::RefEntry::with(env);
            let product_wrapper = scala::Product::with(env);
            // get name
            let name_scala = jni.unwrap_result(ref_wrapper.call_name(entry));
            let fields_scala = jni.unwrap_result(ref_wrapper.call_fields(entry));
            let name = jni.to_string(name_scala);
            // get list of fields
            let result = jni
                .stringmap_to_hashmap(fields_scala)
                .into_iter()
                .filter_map(|(field, tuple_scala)| {
                    let element_scala =
                        jni.unwrap_result(product_wrapper.call_productElement(tuple_scala, 0));
                    Some((field, unwrap_model_entry(env, jni, element_scala, entries)?))
                })
                .collect::<FxHashMap<_, _>>();
            entries.insert(name.clone(), ModelEntry::Ref(name.clone(), result.clone()));
            Some(ModelEntry::Ref(name, result))
        }
        "viper.silicon.reporting.NullRefEntry" => {
            let null_ref_wrapper = silicon::reporting::NullRefEntry::with(env);
            let name = jni.to_string(jni.unwrap_result(null_ref_wrapper.call_name(entry)));
            Some(ModelEntry::NullRef(name))
        }
        "viper.silicon.reporting.RecursiveRefEntry" => {
            let rec_ref_wrapper = silicon::reporting::RecursiveRefEntry::with(env);
            let name = jni.to_string(jni.unwrap_result(rec_ref_wrapper.call_name(entry)));
            Some(ModelEntry::RecursiveRef(name))
        }
        "viper.silicon.reporting.VarEntry" => {
            let var_wrapper = silicon::reporting::VarEntry::with(env);
            let name = jni.to_string(jni.unwrap_result(var_wrapper.call_name(entry)));
            Some(ModelEntry::Var(name))
        }
        "viper.silicon.reporting.OtherEntry" => {
            let other_wrapper = silicon::reporting::OtherEntry::with(env);
            let value = jni.to_string(jni.unwrap_result(other_wrapper.call_value(entry)));
            let problem = jni.to_string(jni.unwrap_result(other_wrapper.call_problem(entry)));
            Some(ModelEntry::Other(value, problem))
        }
        "viper.silicon.reporting.SeqEntry" => {
            let seq_wrapper = silicon::reporting::SeqEntry::with(env);
            let name = jni.to_string(jni.unwrap_result(seq_wrapper.call_name(entry)));
            let list_scala = jni.unwrap_result(seq_wrapper.call_values(entry));
            let res = jni
                .list_to_vec(list_scala)
                .into_iter()
                .filter_map(|el| unwrap_model_entry(env, jni, el, entries))
                .collect();
            Some(ModelEntry::Seq(name, res))
        }
        "viper.silicon.reporting.DomainValueEntry" => {
            let domain_wrapper = silicon::reporting::DomainValueEntry::with(env);
            let domain = jni.to_string(jni.unwrap_result(domain_wrapper.call_domain(entry)));
            let id = jni.to_string(jni.unwrap_result(domain_wrapper.call_id(entry)));
            Some(ModelEntry::DomainValue(domain, id))
        }
        _ => None,
    }
}

fn unwrap_functions<'a>(env: &'a JNIEnv<'a>, jni: JniUtils<'a>, functions: JObject<'a>) -> Functions {
    let functions_wrapper = silicon::reporting::ExtractedFunction::with(env);
    let entries_scala = jni.seq_to_vec(functions);
    let mut entries = FxHashMap::default();
    for entry_scala in entries_scala{
        let fname = jni.to_string(jni.unwrap_result(functions_wrapper.call_fname(entry_scala)));
        let entry = unwrap_function_entry(env, jni, entry_scala, &functions_wrapper);
        entries.insert(fname,entry);
    }
    Functions{entries}
}


fn unwrap_function_entry<'a>(
    env: &'a JNIEnv<'a>,
    jni: JniUtils<'a>,
    entry: JObject<'a>,
    functions_wrapper: &silicon::reporting::ExtractedFunction
) -> FunctionEntry {
    let default_scala = jni.unwrap_result(functions_wrapper.call_default(entry));
    debug!("default value: {:?}", jni.to_string(default_scala));
    let mut tmp = FxHashMap::default(); //We don't care about recusivley unwrapped ModelEntries
    //Since default is always a ConstantEntry, tmp is empty anyway
    let default = unwrap_model_entry(env, jni, default_scala, &mut tmp);
    debug!("default value translated: {:?}", default);

    let iter_wrapper = scala::collection::Iterable::with(env);
    let options_scala = jni.unwrap_result(functions_wrapper.call_options(entry));
    let options_scala_seq = jni.unwrap_result(iter_wrapper.call_toSeq(options_scala));
    let mut options = jni.seq_to_vec(options_scala_seq)
            .into_iter()
            .map( | entry | {
                unwrap_option_entry(env, jni, entry)
            }
        ).collect::<Vec<_>>(); 
    options.reverse();
    FunctionEntry { options, default }//reverse is only needed for the old encoding
}
fn unwrap_option_entry<'a>(
    env: &'a JNIEnv<'a>,
    jni: JniUtils<'a>,
    entry: JObject<'a>,
) -> (Vec<Option<ModelEntry>>, Option<ModelEntry>) {
    let product_wrapper = scala::Product::with(env);
    let args_scala = jni.unwrap_result(product_wrapper.call_productElement(entry, 0));
    let result_scala = jni.unwrap_result(product_wrapper.call_productElement(entry, 1));
    //debug!("args: {:?}", jni.to_string(args_scala));
    //debug!("result: {:?}", jni.to_string(result_scala));
    let args = jni.list_to_vec(args_scala).into_iter()
    .filter_map(| arg | { //filter out any snap arg 
        let mut tmp = FxHashMap::default();
        match unwrap_model_entry(env, jni, arg, &mut tmp){ 
            Some(arg) => Some(Some(arg)),
            None => None
        }
    }).collect::<Vec<_>>();
    //debug!("args translated: {:?}", args);
    let mut tmp = FxHashMap::default(); //We don't care about recusivley unwrapped ModelEntries
    //Since default is always a ConstantEntry, tmp is empty anyway
    let result = unwrap_model_entry(env, jni, result_scala, &mut tmp);
    //debug!("result translated: {:?}", result);
    (args, result)
}

fn unwrap_domains<'a>(env: &'a JNIEnv<'a>, jni: JniUtils<'a>, domains: JObject<'a>) -> Domains {
    let domains_wrapper = silicon::reporting::DomainEntry::with(env);
    let entries_scala = jni.seq_to_vec(domains);
    let mut entries = FxHashMap::default();
    for entry_scala in entries_scala{
        let dname = jni.to_string(jni.unwrap_result(domains_wrapper.call_name(entry_scala)));

        //debug!("Domain Name: {:?}", dname);
        let functions_scala = jni.unwrap_result(domains_wrapper.call_functions(entry_scala));
        let entry = unwrap_functions(env, jni, functions_scala);
        //debug!("functions from domain: {:?}", entry);
        entries.insert(dname,DomainEntry{functions: entry});
    }
    Domains{entries}
}<|MERGE_RESOLUTION|>--- conflicted
+++ resolved
@@ -6,12 +6,7 @@
 use jni::{objects::JObject, JNIEnv};
 use viper_sys::wrappers::{scala, viper::silicon};
 
-<<<<<<< HEAD
-
-#[derive(Debug, Clone, PartialEq, Serialize, Deserialize)]
-=======
 #[derive(Debug, Clone, PartialEq, serde::Serialize, serde::Deserialize)]
->>>>>>> 23c11862
 pub struct SiliconCounterexample {
     //pub heap: Heap,
     //pub old_heaps: FxHashMap<String, Heap>,
