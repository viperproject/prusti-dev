// © 2019, ETH Zurich
//
// This Source Code Form is subject to the terms of the Mozilla Public
// License, v. 2.0. If a copy of the MPL was not distributed with this
// file, You can obtain one at http://mozilla.org/MPL/2.0/.

use crate::{
    ast_factory::*,
    ast_utils::AstUtils,
    jni_utils::JniUtils,
    silicon_counterexample::SiliconCounterexample,
    smt_manager::SmtManager,
    verification_backend::VerificationBackend,
    verification_result::{VerificationError, VerificationResult},
};
use jni::{errors::Result, objects::JObject, JNIEnv};
use log::{debug, error, info};
use std::path::PathBuf;
use viper_sys::wrappers::{scala, viper::*};

pub struct Verifier<'a> {
    pub env: &'a JNIEnv<'a>,
    pub verifier_wrapper: silver::verifier::Verifier<'a>,
    pub verifier_instance: JObject<'a>,
    pub frontend_wrapper: silicon::SiliconFrontend<'a>,
    pub frontend_instance: JObject<'a>,
    pub jni: JniUtils<'a>,
    pub ast_utils: AstUtils<'a>,
    pub smt_manager: SmtManager,
}

impl<'a> Verifier<'a> {
    pub fn new(
        env: &'a JNIEnv,
        backend: VerificationBackend,
        report_path: Option<PathBuf>,
        smt_manager: SmtManager,
    ) -> Self {
        let jni = JniUtils::new(env);
        let ast_utils = AstUtils::new(env);
        let verifier_wrapper = silver::verifier::Verifier::with(env);
        let frontend_wrapper = silicon::SiliconFrontend::with(env);
        // let verifier_instance = jni.unwrap_result(env.with_local_frame(16, || {
        let frontend_instance = jni.unwrap_result(env.with_local_frame(128, || {
            let reporter = if let Some(real_report_path) = report_path {
                jni.unwrap_result(silver::reporter::CSVReporter::with(env).new(
                    jni.new_string("csv_reporter"),
                    jni.new_string(real_report_path.to_str().unwrap()),
                ))
            } else {
                jni.unwrap_result(silver::reporter::NoopReporter_object::with(env).singleton())
            };

            let debug_info = jni.new_seq(&[]);
<<<<<<< HEAD
            let backend_unwrapped = match backend {
                VerificationBackend::Silicon => {
                    println!("Created a new silicon backend");
                    silicon::Silicon::with(env).new(reporter, debug_info)
                }
                VerificationBackend::Carbon => {
                    panic!("Trying to use Carbon backend - now made compatible just with Silicon");
                } // VerificationBackend::Carbon => {
                  //     carbon::CarbonVerifier::with(env).new(reporter, debug_info)
                  // }
            };
            let backend_instance = jni.unwrap_result(backend_unwrapped);

            let logger_singleton = jni.unwrap_result(silver::logger::SilentLogger_object::with(env).singleton());
            let logger_factory = jni.unwrap_result(silver::logger::SilentLogger_object::with(env).call_apply(logger_singleton),);
            let logger = jni.unwrap_result(silver::logger::ViperLogger::with(env).call_get(logger_factory));

            let unwrapped_frontend_instance = silicon::SiliconFrontend::with(env).new(reporter, logger);
            let frontend_instance = jni.unwrap_result(unwrapped_frontend_instance);

            frontend_wrapper.call_setVerifier(frontend_instance, backend_instance).unwrap();
            let verifier_option = jni.new_option(Some(backend_instance));
            frontend_wrapper.set___verifier(frontend_instance, verifier_option).unwrap();

            Ok(frontend_instance)

            // match backend {
            //     VerificationBackend::Silicon => {
            //         silicon::Silicon::with(env).new(reporter, debug_info)
            //     }
            //     VerificationBackend::Carbon => {
            //         carbon::CarbonVerifier::with(env).new(reporter, debug_info)
            //     }
            // }
=======
            Self::instantiate_verifier(backend, env, reporter, debug_info)
>>>>>>> d1d4dccb
        }));

        let verifier_instance = jni.unwrap_result(env.with_local_frame(128, || {
            let verifier_instance =
            jni.unwrap_result(frontend_wrapper.call_verifier(frontend_instance));

            let consistency_check_state = silver::frontend::DefaultStates::with(env).call_ConsistencyCheck().unwrap();
            frontend_wrapper.call_setState(frontend_instance, consistency_check_state).unwrap();
            println!("Set state");

            let name = jni.to_string(jni.unwrap_result(verifier_wrapper.call_name(verifier_instance)));
            let build_version = jni.to_string(jni.unwrap_result(verifier_wrapper.call_buildVersion(verifier_instance)),);
            info!("Using backend {} version {}", name, build_version);
            Ok(verifier_instance)
        }));

        let _x = verifier_wrapper.call_name(verifier_instance).expect("fail1");
        let _y = frontend_wrapper.call___program(frontend_instance).expect("fail2");

        println!("THIS IS PASSING");

        Verifier {
            env,
            verifier_wrapper,
            verifier_instance,
            frontend_wrapper,
            frontend_instance,
            jni,
            ast_utils,
            smt_manager,
        }
    }

<<<<<<< HEAD
    pub fn parse_command_line(&self, args: &[String]) {
        self.verifier_wrapper.call_name(self.verifier_instance).expect("fail 6");
        // self.verifier_wrapper.call_parseCommandLine(self.verifier_instance, args).expect("fail 7");
        self.ast_utils.with_local_frame(128, || {
            self.verifier_wrapper.call_name(self.verifier_instance).expect("fail 7");
            // let args = self.jni.new_seq(&args.iter().map(|x| self.jni.new_string(x)).collect::<Vec<JObject>>());
            // let args = self.jni.new_seq(&args.iter().map(|x| self.jni.new_string(x)).collect::<Vec<JObject>>());
            let a = &args.iter().map(|x| self.jni.new_string(x)).collect::<Vec<JObject>>();
            self.verifier_wrapper.call_name(self.verifier_instance).expect("fail 8");
            let b = self.jni.new_seq(a);
            self.verifier_wrapper.call_name(self.verifier_instance).expect("fail 9");
=======
    #[tracing::instrument(level = "debug", skip_all)]
    fn instantiate_verifier(
        backend: VerificationBackend,
        env: &'a JNIEnv,
        reporter: JObject,
        debug_info: JObject,
    ) -> Result<JObject<'a>> {
        match backend {
            VerificationBackend::Silicon => silicon::Silicon::with(env).new(reporter, debug_info),
            VerificationBackend::Carbon => {
                carbon::CarbonVerifier::with(env).new(reporter, debug_info)
            }
        }
    }

    #[must_use]
    #[tracing::instrument(level = "debug", skip_all)]
    pub fn parse_command_line(self, args: &[String]) -> Self {
        self.ast_utils.with_local_frame(16, || {
            let args = self.jni.new_seq(
                &args
                    .iter()
                    .map(|x| self.jni.new_string(x))
                    .collect::<Vec<JObject>>(),
            );
>>>>>>> d1d4dccb
            self.jni.unwrap_result(
                self.verifier_wrapper
                    .call_parseCommandLine(self.verifier_instance, b),
            );
        });
    }

<<<<<<< HEAD
    pub fn start(&self) {
=======
    #[must_use]
    #[tracing::instrument(level = "debug", skip_all)]
    pub fn start(self) -> Self {
>>>>>>> d1d4dccb
        self.ast_utils.with_local_frame(16, || {
            self.jni
                .unwrap_result(self.verifier_wrapper.call_start(self.verifier_instance));
        });
    }

    #[tracing::instrument(name = "viper::verify", level = "debug", skip_all)]
    pub fn verify(&mut self, program: Program) -> VerificationResult {
        let ast_utils = self.ast_utils;
        ast_utils.with_local_frame(16, || {
            debug!(
                "Program to be verified:\n{}",
                self.ast_utils.pretty_print(program)
            );

            run_timed!("Viper consistency checks", debug,
                let consistency_errors = match self.ast_utils.check_consistency(program) {
                    Ok(errors) => errors,
                    Err(java_exception) => {
                        return VerificationResult::JavaException(java_exception);
                    }
                };
            );

            if !consistency_errors.is_empty() {
                debug!(
                    "The provided Viper program has {} consistency errors.",
                    consistency_errors.len()
                );
                return VerificationResult::ConsistencyErrors(
                    consistency_errors
                        .into_iter()
                        .map(|e| self.jni.to_string(e))
                        .collect(),
                );
            }

            // set program
            println!("set program");
            let program_option = self.jni.new_option(Some(program.to_jobject()));
            self.jni.unwrap_result(self.frontend_wrapper.set___program(self.frontend_instance, program_option));

            run_timed!("Viper verification", debug,
<<<<<<< HEAD
                // let viper_result = self.jni.unwrap_result(
                //     self.verifier_wrapper
                //         .call_verify(self.verifier_instance, program.to_jobject()),
                // );
                println!("calling verification");
                self.jni.unwrap_result(self.frontend_wrapper.call_verification(self.frontend_instance));
                let viper_result_option = self.jni.unwrap_result(self.frontend_wrapper.call_getVerificationResult(self.frontend_instance));
                let viper_result = self.jni.unwrap_result(scala::Some::with(self.env).call_get(viper_result_option));
=======
                let viper_result = self.jni.unwrap_result(
                    self.call_verify(program)
                );
>>>>>>> d1d4dccb
            );
            debug!(
                "Viper verification result: {}",
                self.jni.to_string(viper_result)
            );

            let is_failure = self
                .jni
                .is_instance_of(viper_result, "viper/silver/verifier/Failure");

            self.smt_manager.stop_and_check();

            if is_failure {
                let mut errors: Vec<VerificationError> = vec![];

                let viper_errors = self.jni.seq_to_vec(self.jni.unwrap_result(
                    silver::verifier::Failure::with(self.env).call_errors(viper_result),
                ));

                let verification_error_wrapper = silver::verifier::VerificationError::with(self.env);

                let error_node_positioned_wrapper = silver::ast::Positioned::with(self.env);

                let failure_context_wrapper = silver::verifier::FailureContext::with(self.env);

                let has_identifier_wrapper = silver::ast::HasIdentifier::with(self.env);

                let error_reason_wrapper = silver::verifier::ErrorReason::with(self.env);

                for viper_error in viper_errors {
                    let is_verification_error = self
                        .jni
                        .is_instance_of(viper_error, "viper/silver/verifier/VerificationError");

                    if !is_verification_error {
                        let is_aborted_exceptionally = self
                            .jni
                            .is_instance_of(viper_error, "viper/silver/verifier/AbortedExceptionally");

                        if is_aborted_exceptionally {
                            let exception = self.jni.unwrap_result(
                                silver::verifier::AbortedExceptionally::with(self.env)
                                    .call_cause(viper_error),
                            );
                            let stack_trace =
                                self.jni.unwrap_result(self.jni.get_stack_trace(exception));
                            error!(
                                "The verification aborted due to the following exception: {}",
                                stack_trace
                            );
                        } else {
                            error!(
                                "The verifier returned an unhandled error of type {}: {}",
                                self.jni.class_name(viper_error),
                                self.jni.to_string(viper_error)
                            );
                        }
                        unreachable!(
                            "The verifier returned an unknown error of type {}: {}",
                            self.jni.class_name(viper_error),
                            self.jni.to_string(viper_error)
                        );
                    };
                    let mut failure_contexts = self.jni.seq_to_vec(self
                    .jni
                    .unwrap_result(verification_error_wrapper.call_failureContexts(viper_error)));

                    let counterexample: Option<SiliconCounterexample> = {
                        if let Some(failure_context) = failure_contexts.pop() {
                            let option_original_counterexample = self
                                .jni
                                .unwrap_result(failure_context_wrapper.call_counterExample(failure_context));
                            if !self
                                .jni
                                .is_instance_of(option_original_counterexample, "scala/None$")
                            {
                                let original_counterexample = self.jni.unwrap_result(
                                    scala::Some::with(self.env).call_get(option_original_counterexample),
                                );
                                if self.jni.is_instance_of(
                                    original_counterexample,
                                    "viper/silicon/interfaces/SiliconMappedCounterexample",
                                ) {
                                    // only mapped counterexamples are processed
                                    Some(SiliconCounterexample::new(
                                        self.env,
                                        self.jni,
                                        original_counterexample,
                                    ))
                                } else {
                                    None
                                }
                            } else {
                                None
                            }
                        } else {
                            None
                        }
                    };

                    let reason = self
                        .jni
                        .unwrap_result(verification_error_wrapper.call_reason(viper_error));

                    let reason_pos = self
                        .jni
                        .unwrap_result(error_reason_wrapper.call_pos(reason));

                    let reason_pos_id = if self
                        .jni
                        .is_instance_of(reason_pos, "viper/silver/ast/HasIdentifier")
                    {
                        Some(
                            self.jni.get_string(
                                self.jni
                                    .unwrap_result(has_identifier_wrapper.call_id(reason_pos)),
                            ),
                        )
                    } else {
                        debug!(
                            "The verifier returned an error whose offending node position has no identifier: {:?}",
                            self.jni.to_string(viper_error)
                        );
                        None
                    };

                    let error_full_id = self.jni.get_string(
                        self.jni
                            .unwrap_result(verification_error_wrapper.call_fullId(viper_error)),
                    );

                    let pos = self
                        .jni
                        .unwrap_result(verification_error_wrapper.call_pos(viper_error));

                    let message =
                        self.jni.to_string(self.jni.unwrap_result(
                            verification_error_wrapper.call_readableMessage(viper_error),
                        ));

                    let pos_id =
                        if self
                            .jni
                            .is_instance_of(pos, "viper/silver/ast/HasIdentifier")
                        {
                            Some(self.jni.get_string(
                                self.jni.unwrap_result(has_identifier_wrapper.call_id(pos)),
                            ))
                        } else {
                            debug!(
                                "The verifier returned an error whose position has no identifier: {:?}",
                                self.jni.to_string(viper_error)
                            );
                            None
                        };

                    let offending_node = self
                        .jni
                        .unwrap_result(verification_error_wrapper.call_offendingNode(viper_error));

                    let offending_pos = self
                        .jni
                        .unwrap_result(error_node_positioned_wrapper.call_pos(offending_node));

                    let offending_pos_id =
                        if self
                            .jni
                            .is_instance_of(offending_pos, "viper/silver/ast/HasIdentifier")
                        {
                            Some(self.jni.get_string(
                                self.jni.unwrap_result(has_identifier_wrapper.call_id(offending_pos)),
                            ))
                        } else {
                            debug!(
                                "The verifier returned an error whose position has no identifier: {:?}",
                                self.jni.to_string(viper_error)
                            );
                            None
                        };

                    errors.push(VerificationError::new(
                        error_full_id,
                        pos_id,
                        offending_pos_id,
                        reason_pos_id,
                        message,
                        counterexample,
                    ))
                }

                VerificationResult::Failure(errors)
            } else {
                VerificationResult::Success
            }
        })
    }

    #[tracing::instrument(level = "debug", skip_all)]
    fn call_verify(&self, program: Program) -> Result<JObject<'a>> {
        self.verifier_wrapper
            .call_verify(self.verifier_instance, program.to_jobject())
    }
}

impl<'a> Drop for Verifier<'a> {
    fn drop(&mut self) {
        println!("DROPVERIFIER");
        // Tell the verifier to stop its threads.
        self.jni
            .unwrap_result(self.verifier_wrapper.call_stop(self.verifier_instance));
        // Delete the local reference to the verifier in the JVM
        // so that the JVM garbage collector can clean it up.
        self.jni
            .unwrap_result(self.env.delete_local_ref(self.verifier_instance));
    }
}<|MERGE_RESOLUTION|>--- conflicted
+++ resolved
@@ -52,18 +52,8 @@
             };
 
             let debug_info = jni.new_seq(&[]);
-<<<<<<< HEAD
-            let backend_unwrapped = match backend {
-                VerificationBackend::Silicon => {
-                    println!("Created a new silicon backend");
-                    silicon::Silicon::with(env).new(reporter, debug_info)
-                }
-                VerificationBackend::Carbon => {
-                    panic!("Trying to use Carbon backend - now made compatible just with Silicon");
-                } // VerificationBackend::Carbon => {
-                  //     carbon::CarbonVerifier::with(env).new(reporter, debug_info)
-                  // }
-            };
+
+            let backend_unwrapped = Self::instantiate_verifier(backend, env, reporter, debug_info);
             let backend_instance = jni.unwrap_result(backend_unwrapped);
 
             let logger_singleton = jni.unwrap_result(silver::logger::SilentLogger_object::with(env).singleton());
@@ -78,18 +68,6 @@
             frontend_wrapper.set___verifier(frontend_instance, verifier_option).unwrap();
 
             Ok(frontend_instance)
-
-            // match backend {
-            //     VerificationBackend::Silicon => {
-            //         silicon::Silicon::with(env).new(reporter, debug_info)
-            //     }
-            //     VerificationBackend::Carbon => {
-            //         carbon::CarbonVerifier::with(env).new(reporter, debug_info)
-            //     }
-            // }
-=======
-            Self::instantiate_verifier(backend, env, reporter, debug_info)
->>>>>>> d1d4dccb
         }));
 
         let verifier_instance = jni.unwrap_result(env.with_local_frame(128, || {
@@ -123,19 +101,6 @@
         }
     }
 
-<<<<<<< HEAD
-    pub fn parse_command_line(&self, args: &[String]) {
-        self.verifier_wrapper.call_name(self.verifier_instance).expect("fail 6");
-        // self.verifier_wrapper.call_parseCommandLine(self.verifier_instance, args).expect("fail 7");
-        self.ast_utils.with_local_frame(128, || {
-            self.verifier_wrapper.call_name(self.verifier_instance).expect("fail 7");
-            // let args = self.jni.new_seq(&args.iter().map(|x| self.jni.new_string(x)).collect::<Vec<JObject>>());
-            // let args = self.jni.new_seq(&args.iter().map(|x| self.jni.new_string(x)).collect::<Vec<JObject>>());
-            let a = &args.iter().map(|x| self.jni.new_string(x)).collect::<Vec<JObject>>();
-            self.verifier_wrapper.call_name(self.verifier_instance).expect("fail 8");
-            let b = self.jni.new_seq(a);
-            self.verifier_wrapper.call_name(self.verifier_instance).expect("fail 9");
-=======
     #[tracing::instrument(level = "debug", skip_all)]
     fn instantiate_verifier(
         backend: VerificationBackend,
@@ -146,7 +111,7 @@
         match backend {
             VerificationBackend::Silicon => silicon::Silicon::with(env).new(reporter, debug_info),
             VerificationBackend::Carbon => {
-                carbon::CarbonVerifier::with(env).new(reporter, debug_info)
+                panic!("Trying to use Carbon backend - now made compatible just with Silicon");
             }
         }
     }
@@ -161,25 +126,22 @@
                     .map(|x| self.jni.new_string(x))
                     .collect::<Vec<JObject>>(),
             );
->>>>>>> d1d4dccb
             self.jni.unwrap_result(
                 self.verifier_wrapper
-                    .call_parseCommandLine(self.verifier_instance, b),
+                    .call_parseCommandLine(self.verifier_instance, args),
             );
         });
-    }
-
-<<<<<<< HEAD
-    pub fn start(&self) {
-=======
+        self
+    }
+
     #[must_use]
     #[tracing::instrument(level = "debug", skip_all)]
     pub fn start(self) -> Self {
->>>>>>> d1d4dccb
         self.ast_utils.with_local_frame(16, || {
             self.jni
                 .unwrap_result(self.verifier_wrapper.call_start(self.verifier_instance));
         });
+        self
     }
 
     #[tracing::instrument(name = "viper::verify", level = "debug", skip_all)]
@@ -219,20 +181,11 @@
             self.jni.unwrap_result(self.frontend_wrapper.set___program(self.frontend_instance, program_option));
 
             run_timed!("Viper verification", debug,
-<<<<<<< HEAD
-                // let viper_result = self.jni.unwrap_result(
-                //     self.verifier_wrapper
-                //         .call_verify(self.verifier_instance, program.to_jobject()),
-                // );
                 println!("calling verification");
                 self.jni.unwrap_result(self.frontend_wrapper.call_verification(self.frontend_instance));
                 let viper_result_option = self.jni.unwrap_result(self.frontend_wrapper.call_getVerificationResult(self.frontend_instance));
                 let viper_result = self.jni.unwrap_result(scala::Some::with(self.env).call_get(viper_result_option));
-=======
-                let viper_result = self.jni.unwrap_result(
-                    self.call_verify(program)
-                );
->>>>>>> d1d4dccb
+
             );
             debug!(
                 "Viper verification result: {}",
