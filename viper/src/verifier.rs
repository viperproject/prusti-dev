--- conflicted
+++ resolved
@@ -202,10 +202,6 @@
                 self.jni.unwrap_result(self.frontend_wrapper.call_verification(self.frontend_instance));
                 let viper_result_option = self.jni.unwrap_result(self.frontend_wrapper.call_getVerificationResult(self.frontend_instance));
                 let viper_result = self.jni.unwrap_result(scala::Some::with(self.env).call_get(viper_result_option));
-<<<<<<< HEAD
-
-=======
->>>>>>> c1d34476
             );
             debug!(
                 "Viper verification result: {}",
