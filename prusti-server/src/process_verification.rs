--- conflicted
+++ resolved
@@ -4,15 +4,10 @@
 // License, v. 2.0. If a copy of the MPL was not distributed with this
 // file, You can obtain one at http://mozilla.org/MPL/2.0/.
 
-<<<<<<< HEAD
-use crate::{ServerMessage, VerificationRequest, ViperBackendConfig};
+use crate::{Backend, ServerMessage, VerificationRequest, ViperBackendConfig};
 use futures::{lock, stream::Stream};
 use log::{debug, info};
-=======
-use crate::{Backend, VerificationRequest, ViperBackendConfig};
-use log::info;
 use once_cell::sync::Lazy;
->>>>>>> 2cadbf47
 use prusti_common::{
     config,
     report::log::{report, to_legal_file_name},
@@ -23,15 +18,13 @@
     fs::create_dir_all,
     path::PathBuf,
     sync::{self, mpsc, Arc},
-    thread, time,
+    thread,
 };
 use viper::{
-    jni_utils::JniUtils, smt_manager::SmtManager, Cache, PersistentCache, VerificationBackend,
-    VerificationContext, VerificationResult, VerificationResultKind, Viper,
+    smt_manager::SmtManager, Cache, PersistentCache, VerificationBackend, VerificationContext,
+    VerificationResult, VerificationResultKind, Viper,
 };
-use viper_sys::wrappers::{java, viper::*};
-
-<<<<<<< HEAD
+
 enum ServerRequest {
     Verification(VerificationRequest),
     SaveCache,
@@ -41,6 +34,8 @@
     handle: Option<thread::JoinHandle<()>>,
 }
 
+// we join the thread after dropping the sender for the ServerRequests, so
+// that the verification thread actually terminates
 impl Drop for ThreadJoin {
     fn drop(&mut self) {
         self.handle.take().unwrap().join().unwrap();
@@ -116,22 +111,21 @@
     tx_servermsg: mpsc::Sender<ServerMessage>,
 ) {
     debug!("Verification thread started.");
-    let mut stopwatch = Stopwatch::start("verification_request_processing", "JVM startup");
-    let viper = Arc::new(Viper::new_with_args(
-        &config::viper_home(),
-        config::extra_jvm_args(),
-    ));
+    let viper = Lazy::new(|| {
+        Arc::new(Viper::new_with_args(
+            &config::viper_home(),
+            config::extra_jvm_args(),
+        ))
+    });
+    let viper_thread = Lazy::new(|| viper.attach_current_thread());
     let mut cache = PersistentCache::load_cache(config::cache_path());
-    stopwatch.start_next("attach thread to JVM");
-    let verification_context = viper.attach_current_thread();
-    stopwatch.finish();
 
     while let Ok(request) = rx_verreq.recv() {
         match request {
             ServerRequest::Verification(verification_request) => process_verification_request(
                 &viper,
+                &viper_thread,
                 &mut cache,
-                &verification_context,
                 &tx_servermsg,
                 verification_request,
             ),
@@ -141,19 +135,16 @@
     debug!("Verification thread finished.");
 }
 
-pub fn process_verification_request(
-    viper_arc: &Arc<Viper>,
-=======
 #[tracing::instrument(level = "debug", skip_all, fields(program = %request.program.get_name()))]
 pub fn process_verification_request<'v, 't: 'v>(
+    viper_arc: &Lazy<Arc<Viper>, impl Fn() -> Arc<Viper>>,
     verification_context: &'v Lazy<VerificationContext<'t>, impl Fn() -> VerificationContext<'t>>,
-    mut request: VerificationRequest,
->>>>>>> 2cadbf47
     cache: impl Cache,
-    verification_context: &VerificationContext,
     sender: &mpsc::Sender<ServerMessage>,
     mut request: VerificationRequest,
 ) {
+    // TODO: if I'm not mistaken, this currently triggers the creation of the JVM on every request,
+    // so this should be changed once there are actually backends that not use a JVM
     let ast_utils = verification_context.new_ast_utils();
 
     // Only for testing: Check that the normalization is reversible.
@@ -215,13 +206,6 @@
             .unwrap();
         return;
     }
-
-    let mut result = VerificationResult {
-        item_name: request.program.get_name().to_string(),
-        kind: VerificationResultKind::Success,
-        cached: false,
-        time_ms: 0,
-    };
 
     // Early return in case of cache hit
     if config::enable_cache() {
@@ -255,166 +239,22 @@
                 request.backend_config,
             ),
             verification_context,
+            Lazy::force(viper_arc),
         ),
     };
 
-<<<<<<< HEAD
-        stopwatch.start_next("verification");
-        result.kind = if config::report_viper_messages() {
-            verify_and_poll_msgs(
-                verification_context,
-                verifier,
-                viper_program,
-                viper_arc,
-                sender.clone(),
-            )
-        } else {
-            verifier.verify(viper_program)
-        };
-        result.time_ms = stopwatch.finish().as_millis();
-
-        // Don't cache Java exceptions, which might be due to misconfigured paths.
-        if config::enable_cache()
-            && !matches!(result.kind, VerificationResultKind::JavaException(_))
-        {
-            info!(
-                "Storing new cached result {:?} for program {}",
-                &result,
-                request.program.get_name()
-            );
-            cache.insert(hash, result.clone());
-        }
-
-        normalization_info.denormalize_result(&mut result.kind);
-        sender.send(ServerMessage::Termination(result)).unwrap();
-    })
-}
-
-fn verify_and_poll_msgs(
-    verification_context: &viper::VerificationContext,
-    mut verifier: viper::Verifier,
-    viper_program: viper::Program,
-    viper_arc: &Arc<Viper>,
-    sender: mpsc::Sender<ServerMessage>,
-) -> VerificationResultKind {
-    let mut kind = VerificationResultKind::Success;
-
-    // get the reporter global reference outside of the thread scope because it needs to
-    // be dropped by thread attached to the jvm. This is also why we pass it as reference
-    // and not per value
-    let env = &verification_context.env();
-    let jni = JniUtils::new(env);
-    let verifier_wrapper = silver::verifier::Verifier::with(env);
-    let reporter = jni.unwrap_result(verifier_wrapper.call_reporter(*verifier.verifier_instance()));
-    let rep_glob_ref = env.new_global_ref(reporter).unwrap();
-
-    debug!("Starting viper message polling thread");
-
-    // start thread for polling messages
-    thread::scope(|scope| {
-        let polling_thread = scope.spawn(|| polling_function(viper_arc, &rep_glob_ref, sender));
-        kind = verifier.verify(viper_program);
-        polling_thread.join().unwrap();
-    });
-    debug!("Viper message polling thread terminated");
-    kind
-}
-
-fn polling_function(
-    viper_arc: &Arc<Viper>,
-    rep_glob_ref: &jni::objects::GlobalRef,
-    sender: mpsc::Sender<ServerMessage>,
-) {
-    let verification_context = viper_arc.attach_current_thread();
-    let env = verification_context.env();
-    let jni = JniUtils::new(env);
-    let reporter_instance = rep_glob_ref.as_obj();
-    let reporter_wrapper = silver::reporter::PollingReporter::with(env);
-    loop {
-        while reporter_wrapper
-            .call_hasNewMessage(reporter_instance)
-            .unwrap()
-        {
-            let msg = reporter_wrapper
-                .call_getNewMessage(reporter_instance)
-                .unwrap();
-            debug!("Polling thread received {}", jni.class_name(msg).as_str());
-            match jni.class_name(msg).as_str() {
-                "viper.silver.reporter.QuantifierInstantiationsMessage" => {
-                    let msg_wrapper = silver::reporter::QuantifierInstantiationsMessage::with(env);
-                    let q_name =
-                        jni.get_string(jni.unwrap_result(msg_wrapper.call_quantifier(msg)));
-                    let q_inst = jni.unwrap_result(msg_wrapper.call_instantiations(msg));
-                    debug!("QuantifierInstantiationsMessage: {} {}", q_name, q_inst);
-                    // also matches the "-aux" and "_precondition" quantifiers generated
-                    // we encoded the position id in the line and column number since this is not used by
-                    // prusti either way
-                    if q_name.starts_with("prog.l") {
-                        let no_pref = q_name.strip_prefix("prog.l").unwrap();
-                        let stripped = no_pref
-                            .strip_suffix("-aux")
-                            .or(no_pref.strip_suffix("_precondition"))
-                            .unwrap_or(no_pref);
-                        let parsed = stripped.parse::<u64>();
-                        match parsed {
-                            Ok(pos_id) => {
-                                sender
-                                    .send(ServerMessage::QuantifierInstantiation {
-                                        q_name,
-                                        insts: u64::try_from(q_inst).unwrap(),
-                                        pos_id,
-                                    })
-                                    .unwrap();
-                            }
-                            _ => info!("Unexpected quantifier name {}", q_name),
-                        }
-                    }
-                }
-                "viper.silver.reporter.QuantifierChosenTriggersMessage" => {
-                    let obj_wrapper = java::lang::Object::with(env);
-                    let positioned_wrapper = silver::ast::Positioned::with(env);
-                    let msg_wrapper = silver::reporter::QuantifierChosenTriggersMessage::with(env);
-
-                    let viper_quant = jni.unwrap_result(msg_wrapper.call_quantifier(msg));
-                    let viper_quant_str =
-                        jni.get_string(jni.unwrap_result(obj_wrapper.call_toString(viper_quant)));
-                    // we encoded the position id in the line and column number since this is not used by
-                    // prusti either way
-                    let pos = jni.unwrap_result(positioned_wrapper.call_pos(viper_quant));
-                    let pos_string =
-                        jni.get_string(jni.unwrap_result(obj_wrapper.call_toString(pos)));
-                    let pos_id_index = pos_string.rfind('.').unwrap();
-                    let pos_id = pos_string[pos_id_index + 1..].parse::<u64>().unwrap();
-
-                    let viper_triggers =
-                        jni.get_string(jni.unwrap_result(msg_wrapper.call_triggers__string(msg)));
-                    debug!(
-                        "QuantifierChosenTriggersMessage: {} {} {}",
-                        viper_quant_str, viper_triggers, pos_id
-                    );
-                    sender
-                        .send(ServerMessage::QuantifierChosenTriggers {
-                            viper_quant: viper_quant_str,
-                            triggers: viper_triggers,
-                            pos_id,
-                        })
-                        .unwrap();
-                }
-                "viper.silver.reporter.VerificationTerminationMessage" => return,
-                _ => (),
-            }
-        }
-        thread::sleep(time::Duration::from_millis(10));
-    }
-}
-
-fn dump_viper_program(ast_utils: &viper::AstUtils, program: viper::Program, program_name: &str) {
-=======
     stopwatch.start_next("backend verification");
-    let mut result = backend.verify(&request.program);
+    let mut result = VerificationResult {
+        item_name: request.program.get_name().to_string(),
+        kind: VerificationResultKind::Success,
+        cached: false,
+        time_ms: 0,
+    };
+    result.kind = backend.verify(&request.program, sender.clone());
+    result.time_ms = stopwatch.finish().as_millis();
 
     // Don't cache Java exceptions, which might be due to misconfigured paths.
-    if config::enable_cache() && !matches!(result, VerificationResult::JavaException(_)) {
+    if config::enable_cache() && !matches!(result.kind, VerificationResultKind::JavaException(_)) {
         info!(
             "Storing new cached result {:?} for program {}",
             &result,
@@ -423,8 +263,8 @@
         cache.insert(hash, result.clone());
     }
 
-    normalization_info.denormalize_result(&mut result);
-    result
+    normalization_info.denormalize_result(&mut result.kind);
+    sender.send(ServerMessage::Termination(result)).unwrap();
 }
 
 pub fn dump_viper_program(
@@ -432,7 +272,6 @@
     program: viper::Program,
     program_name: &str,
 ) {
->>>>>>> 2cadbf47
     let namespace = "viper_program";
     let filename = format!("{program_name}.vpr");
     info!("Dumping Viper program to '{}/{}'", namespace, filename);
