// © 2019, ETH Zurich
//
// This Source Code Form is subject to the terms of the Mozilla Public
// License, v. 2.0. If a copy of the MPL was not distributed with this
// file, You can obtain one at http://mozilla.org/MPL/2.0/.

use config_crate::{Config, Environment, File};
use serde::Deserialize;
use std::{env, sync::RwLock};

lazy_static! {
    // Is this RwLock<..> necessary?
    static ref SETTINGS: RwLock<Config> = RwLock::new({
        let mut settings = Config::default();

        // 1. Default values
        settings.set_default("VIPER_BACKEND", "Silicon").unwrap();
        settings.set_default("CHECK_FOLDUNFOLD_STATE", false).unwrap();
        settings.set_default("CHECK_BINARY_OPERATIONS", false).unwrap();
        settings.set_default("CHECK_PANICS", true).unwrap();
        settings.set_default("ENCODE_UNSIGNED_NUM_CONSTRAINT", false).unwrap();
        settings.set_default("SIMPLIFY_ENCODING", true).unwrap();
        settings.set_default("LOG_DIR", "./log/").unwrap();
        settings.set_default("DUMP_DEBUG_INFO", false).unwrap();
        settings.set_default("DUMP_PATH_CTXT_IN_DEBUG_INFO", false).unwrap();
        settings.set_default("DUMP_REBORROWING_DAG_IN_DEBUG_INFO", false).unwrap();
        settings.set_default("DUMP_BORROWCK_INFO", false).unwrap();
        settings.set_default("DUMP_VIPER_PROGRAM", false).unwrap();
        settings.set_default("FOLDUNFOLD_STATE_FILTER", "").unwrap();
        settings.set_default("CONTRACTS_LIB", "").unwrap();
        settings.set_default::<Vec<String>>("EXTRA_JVM_ARGS", vec![]).unwrap();
        settings.set_default::<Vec<String>>("EXTRA_VERIFIER_ARGS", vec![]).unwrap();
        settings.set_default("QUIET", false).unwrap();
        settings.set_default("ASSERT_TIMEOUT", 10_000).unwrap();
        settings.set_default("USE_MORE_COMPLETE_EXHALE", true).unwrap();
        settings.set_default("REPORT_SUPPORT_STATUS", true).unwrap();
        settings.set_default("SKIP_UNSUPPORTED_FUNCTIONS", false).unwrap();
        settings.set_default("ERROR_ON_PARTIALLY_SUPPORTED", false).unwrap();
<<<<<<< HEAD
        settings.set_default("SERVER_MAX_STORED_VERIFIERS", 8).unwrap();
=======
        settings.set_default("NO_VERIFY", false).unwrap();
        settings.set_default("FULL_COMPILATION", false).unwrap();
>>>>>>> 83d9d34d

        // Flags for debugging Prusti that can change verification results.
        settings.set_default("DISABLE_NAME_MANGLING", false).unwrap();
        settings.set_default("VERIFY_ONLY_PREAMBLE", false).unwrap();
        settings.set_default("ENABLE_VERIFY_ONLY_BASIC_BLOCK_PATH", false).unwrap();
        settings.set_default::<Vec<String>>("VERIFY_ONLY_BASIC_BLOCK_PATH", vec![]).unwrap();
        settings.set_default::<Vec<String>>("DELETE_BASIC_BLOCKS", vec![]).unwrap();

        // 2. Override with the optional TOML file "Prusti.toml" (if there is any)
        settings.merge(
            File::with_name("Prusti.toml").required(false)
        ).unwrap();

        // 3. Override with an optional TOML file specified by the `PRUSTI_CONFIG` env variable
        settings.merge(
            File::with_name(&env::var("PRUSTI_CONFIG").unwrap_or("".to_string())).required(false)
        ).unwrap();

        // 4. Override with env variables (`PRUSTI_VIPER_BACKEND`, ...)
        settings.merge(
            Environment::with_prefix("PRUSTI").ignore_empty(true)
        ).unwrap();

        settings
    });
}

/// Generate a dump of the settings
pub fn dump() -> String {
    format!("{:?}", SETTINGS.read().unwrap())
}

fn read_setting<T>(name: &'static str) -> T
where
    T: Deserialize<'static>,
{
    SETTINGS.read().unwrap().get(name).unwrap()
}

/// Generate additional, *slow*, checks for the foldunfold algorithm
pub fn check_foldunfold_state() -> bool {
    read_setting("CHECK_FOLDUNFOLD_STATE")
}

/// The Viper backend that should be used for the verification
pub fn viper_backend() -> String {
    read_setting::<String>("VIPER_BACKEND")
        .to_lowercase()
        .trim()
        .to_string()
}

/// Should we check absence of panics?
pub fn check_panics() -> bool {
    read_setting("CHECK_PANICS")
}

/// Should we simplify the encoding before passing it to Viper?
pub fn simplify_encoding() -> bool {
    read_setting("SIMPLIFY_ENCODING")
}

/// Should we dump debug files?
pub fn dump_debug_info() -> bool {
    read_setting("DUMP_DEBUG_INFO")
}

/// Should we dump the branch context state in debug files?
pub fn dump_path_ctxt_in_debug_info() -> bool {
    read_setting("DUMP_PATH_CTXT_IN_DEBUG_INFO")
}

/// Should we dump the reborrowing DAGs in debug files?
pub fn dump_reborrowing_dag_in_debug_info() -> bool {
    read_setting("DUMP_REBORROWING_DAG_IN_DEBUG_INFO")
}

/// Should we dump borrowck info?
pub fn dump_borrowck_info() -> bool {
    read_setting("DUMP_BORROWCK_INFO")
}

/// Should we dump the Viper program?
pub fn dump_viper_program() -> bool {
    read_setting("DUMP_VIPER_PROGRAM")
}

/// The Viper backend that should be used for the verification
pub fn foldunfold_state_filter() -> String {
    read_setting("FOLDUNFOLD_STATE_FILTER")
}

/// In which folder should we sore log/dumps?
pub fn log_dir() -> String {
    read_setting("LOG_DIR")
}

/// Check binary operations for overflows
pub fn check_binary_operations() -> bool {
    read_setting("CHECK_BINARY_OPERATIONS")
}

/// Encode (and check) that unsigned integers are non-negative.
pub fn encode_unsigned_num_constraint() -> bool {
    read_setting("ENCODE_UNSIGNED_NUM_CONSTRAINT")
}

/// Location of 'libprusti_contracts*.rlib'
pub fn contracts_lib() -> String {
    read_setting("CONTRACTS_LIB")
}

/// Get extra JVM arguments
pub fn extra_jvm_args() -> Vec<String> {
    read_setting("EXTRA_JVM_ARGS")
}

/// Get extra arguments for the verifier
pub fn extra_verifier_args() -> Vec<String> {
    read_setting("EXTRA_VERIFIER_ARGS")
}

/// Should we hide user messages?
pub fn quiet() -> bool {
    read_setting("QUIET")
}

/// The assert timeout (in milliseconds) passed to Silicon.
pub fn assert_timeout() -> u64 {
    read_setting("ASSERT_TIMEOUT")
}

/// Use the Silicon configuration option `--enableMoreCompleteExhale`.
pub fn use_more_complete_exhale() -> bool {
    read_setting("USE_MORE_COMPLETE_EXHALE")
}

/// Report the support status of functions using the compiler's error messages
pub fn report_support_status() -> bool {
    read_setting("REPORT_SUPPORT_STATUS")
}

/// The maximum amount of instantiated viper verifiers the server will keep around for reuse.
///
/// **Note:** This does _not_ limit how many verification requests the server handles concurrently, only the size of what is essentially its verifier cache.
pub fn server_max_stored_verifiers() -> usize {
    read_setting("SERVER_MAX_STORED_VERIFIERS")
}

/// When set, Prusti will connect to this server and use it for its verification backend (i.e. the things using the JVM/Viper).
/// Set to "MOCK" to run the server off-thread, effectively mocking connecting to a server without having to start it up separately.
/// e.g. "127.0.0.1:2468"
pub fn server_address() -> Option<String> {
    SETTINGS.read().unwrap().get("SERVER_ADDRESS").ok()
}

/// Disable mangling of generated Viper names.
///
/// **Note:** This is very likely to result in invalid programs being
/// generated because of name collisions.
pub fn disable_name_mangling() -> bool {
    read_setting("DISABLE_NAME_MANGLING")
}

/// Verify only the preamble: domains, functions, and predicates.
///
/// **Note:** With this flag enabled, no methods are verified!
pub fn verify_only_preamble() -> bool {
    read_setting("VERIFY_ONLY_PREAMBLE")
}

/// Verify only the path given in ``VERIFY_ONLY_BASIC_BLOCK_PATH``.
///
/// **Note:** This flag is only for debugging Prusti!
pub fn enable_verify_only_basic_block_path() -> bool {
    read_setting("ENABLE_VERIFY_ONLY_BASIC_BLOCK_PATH")
}

/// Verify only the single execution path goes through the given basic blocks.
///
/// All basic blocks not on this execution path are replaced with
/// ``assume false``.
///
/// **Note:** This flag is only for debugging Prusti!
pub fn verify_only_basic_block_path() -> Vec<String> {
    read_setting("VERIFY_ONLY_BASIC_BLOCK_PATH")
}

/// Replace the given basic blocks with ``assume false``.
pub fn delete_basic_blocks() -> Vec<String> {
    read_setting("DELETE_BASIC_BLOCKS")
}

/// Skip functions that are unsupported or partially supported
pub fn skip_unsupported_functions() -> bool {
    read_setting("SKIP_UNSUPPORTED_FUNCTIONS")
}

/// Raise error messages even for partially supported language features.
/// Note: this overrides SKIP_UNSUPPORTED_FUNCTIONS
pub fn error_on_partially_supported() -> bool {
    read_setting("ERROR_ON_PARTIALLY_SUPPORTED")
}

/// Skip the verification
pub fn no_verify() -> bool {
    read_setting("NO_VERIFY")
}

/// Continue the compilation and generate the binary after Prusti terminates
pub fn full_compilation() -> bool {
    read_setting("FULL_COMPILATION")
}<|MERGE_RESOLUTION|>--- conflicted
+++ resolved
@@ -36,12 +36,9 @@
         settings.set_default("REPORT_SUPPORT_STATUS", true).unwrap();
         settings.set_default("SKIP_UNSUPPORTED_FUNCTIONS", false).unwrap();
         settings.set_default("ERROR_ON_PARTIALLY_SUPPORTED", false).unwrap();
-<<<<<<< HEAD
-        settings.set_default("SERVER_MAX_STORED_VERIFIERS", 8).unwrap();
-=======
         settings.set_default("NO_VERIFY", false).unwrap();
         settings.set_default("FULL_COMPILATION", false).unwrap();
->>>>>>> 83d9d34d
+        settings.set_default("SERVER_MAX_STORED_VERIFIERS", 8).unwrap();
 
         // Flags for debugging Prusti that can change verification results.
         settings.set_default("DISABLE_NAME_MANGLING", false).unwrap();
