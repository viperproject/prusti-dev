--- conflicted
+++ resolved
@@ -563,18 +563,14 @@
     read_setting("skip_unsupported_features")
 }
 
-<<<<<<< HEAD
+/// When enabled, internal errors are reported as warnings instead of errors.
+/// Used for testing.
+pub fn internal_errors_as_warnings() -> bool {
+    read_setting("internal_errors_as_warnings")
+}
+
 /// When enabled, unsupported code is encoded as `assert false`. This way error
 /// messages are reported only for unsupported code that is actually reachable.
-=======
-/// Report internal errors as warnings instead of errors. Used for testing.
-pub fn internal_errors_as_warnings() -> bool {
-    read_setting("internal_errors_as_warnings")
-}
-
-/// Encode unsupported code as `assert false`, so that we report error messages
-/// only for unsupported code that is actually reachable.
->>>>>>> e645ae08
 pub fn allow_unreachable_unsupported_code() -> bool {
     read_setting("allow_unreachable_unsupported_code")
 }
