use super::{Context, ToViper, ToViperDecl};
use prusti_utils::force_matches;
use viper::{self, AstFactory};
use vir::low::{
    ast::{
        expression::{self, Expression},
        function::FunctionDecl,
        position::Position,
        predicate::PredicateDecl,
        statement::{self, Statement},
        ty::{BitVector, BitVectorSize, Float, Map, Type},
        variable::VariableDecl,
    },
    ty::Seq,
};

impl<'a, 'v> ToViper<'v, viper::Predicate<'v>> for &'a PredicateDecl {
    fn to_viper(&self, context: Context, ast: &AstFactory<'v>) -> viper::Predicate<'v> {
        ast.predicate(
            &self.name,
            &self.parameters.to_viper_decl(context, ast),
            self.body.as_ref().map(|body| body.to_viper(context, ast)),
        )
    }
}

impl<'a, 'v> ToViper<'v, viper::Function<'v>> for &'a FunctionDecl {
    fn to_viper(&self, context: Context, ast: &AstFactory<'v>) -> viper::Function<'v> {
        ast.function(
            &self.name,
            &self.parameters.to_viper_decl(context, ast),
            self.return_type.to_viper(context, ast),
            &self.pres.to_viper(context, ast),
            &self.posts.to_viper(context, ast),
            ast.no_position(),
            self.body.as_ref().map(|body| body.to_viper(context, ast)),
        )
    }
}

impl<'v> ToViper<'v, Vec<viper::Stmt<'v>>> for Vec<Statement> {
    fn to_viper(&self, context: Context, ast: &AstFactory<'v>) -> Vec<viper::Stmt<'v>> {
        self.iter()
            .map(|statement| statement.to_viper(context, ast))
            .collect()
    }
}

impl<'v> ToViper<'v, viper::Stmt<'v>> for Statement {
    fn to_viper(&self, context: Context, ast: &AstFactory<'v>) -> viper::Stmt<'v> {
        match self {
            Statement::Comment(statement) => statement.to_viper(context, ast),
            Statement::LogEvent(statement) => statement.to_viper(context, ast),
            Statement::Assume(statement) => statement.to_viper(context, ast),
            Statement::Assert(statement) => statement.to_viper(context, ast),
            Statement::Inhale(statement) => statement.to_viper(context, ast),
            Statement::Exhale(statement) => statement.to_viper(context, ast),
            Statement::Fold(statement) => statement.to_viper(context, ast),
            Statement::Unfold(statement) => statement.to_viper(context, ast),
            Statement::ApplyMagicWand(statement) => statement.to_viper(context, ast),
            Statement::Conditional(statement) => statement.to_viper(context, ast),
            Statement::MethodCall(statement) => statement.to_viper(context, ast),
            Statement::Assign(statement) => statement.to_viper(context, ast),
        }
    }
}

impl<'v> ToViper<'v, viper::Stmt<'v>> for statement::Comment {
    fn to_viper(&self, _context: Context, ast: &AstFactory<'v>) -> viper::Stmt<'v> {
        ast.comment(&self.comment)
    }
}

impl<'v> ToViper<'v, viper::Stmt<'v>> for statement::LogEvent {
    fn to_viper(&self, context: Context, ast: &AstFactory<'v>) -> viper::Stmt<'v> {
        assert!(
            self.expression.is_domain_func_app(),
            "The log event has to be a domain function application: {}",
            self
        );
        ast.inhale(self.expression.to_viper(context, ast), ast.no_position())
    }
}

impl<'v> ToViper<'v, viper::Stmt<'v>> for statement::Assume {
    fn to_viper(&self, context: Context, ast: &AstFactory<'v>) -> viper::Stmt<'v> {
        assert!(
            !self.position.is_default(),
            "Statement with default position: {}",
            self
        );
        ast.inhale(
            self.expression.to_viper(context, ast),
            self.position.to_viper(context, ast),
        )
    }
}

impl<'v> ToViper<'v, viper::Stmt<'v>> for statement::Assert {
    fn to_viper(&self, context: Context, ast: &AstFactory<'v>) -> viper::Stmt<'v> {
        assert!(
            !self.position.is_default(),
            "Statement with default position: {}",
            self
        );
        ast.assert(
            self.expression.to_viper(context, ast),
            self.position.to_viper(context, ast),
        )
    }
}

impl<'v> ToViper<'v, viper::Stmt<'v>> for statement::Inhale {
    fn to_viper(&self, context: Context, ast: &AstFactory<'v>) -> viper::Stmt<'v> {
        assert!(
            !self.position.is_default(),
            "Statement with default position: {}",
            self
        );
        ast.inhale(
            self.expression.to_viper(context, ast),
            self.position.to_viper(context, ast),
        )
    }
}

impl<'v> ToViper<'v, viper::Stmt<'v>> for statement::Exhale {
    fn to_viper(&self, context: Context, ast: &AstFactory<'v>) -> viper::Stmt<'v> {
        assert!(
            !self.position.is_default(),
            "Statement with default position: {}",
            self
        );
        ast.exhale(
            self.expression.to_viper(context, ast),
            self.position.to_viper(context, ast),
        )
    }
}

impl<'v> ToViper<'v, viper::Stmt<'v>> for statement::Fold {
    fn to_viper(&self, context: Context, ast: &AstFactory<'v>) -> viper::Stmt<'v> {
        assert!(
            !self.position.is_default(),
            "Statement with default position: {}",
            self
        );
        ast.fold_with_pos(
            self.expression.to_viper(context, ast),
            self.position.to_viper(context, ast),
        )
    }
}

impl<'v> ToViper<'v, viper::Stmt<'v>> for statement::Unfold {
    fn to_viper(&self, context: Context, ast: &AstFactory<'v>) -> viper::Stmt<'v> {
        assert!(
            !self.position.is_default(),
            "Statement with default position: {}",
            self
        );
        ast.unfold_with_pos(
            self.expression.to_viper(context, ast),
            self.position.to_viper(context, ast),
        )
    }
}

impl<'v> ToViper<'v, viper::Stmt<'v>> for statement::ApplyMagicWand {
    fn to_viper(&self, context: Context, ast: &AstFactory<'v>) -> viper::Stmt<'v> {
        assert!(
            !self.position.is_default(),
            "Statement with default position: {}",
            self
        );
        ast.apply(
            self.expression.to_viper(context, ast),
            self.position.to_viper(context, ast),
        )
    }
}

impl<'v> ToViper<'v, viper::Stmt<'v>> for statement::Conditional {
    fn to_viper(&self, context: Context, ast: &AstFactory<'v>) -> viper::Stmt<'v> {
        assert!(
            !self.position.is_default(),
            "Statement with default position: {}",
            self
        );
        ast.if_stmt(
            self.guard.to_viper(context, ast),
            ast.seqn(&self.then_branch.to_viper(context, ast), &[]),
            ast.seqn(&self.else_branch.to_viper(context, ast), &[]),
        )
    }
}

impl<'v> ToViper<'v, viper::Stmt<'v>> for statement::MethodCall {
    fn to_viper(&self, context: Context, ast: &AstFactory<'v>) -> viper::Stmt<'v> {
        assert!(
            !self.position.is_default(),
            "Statement with default position: {}",
            self
        );
        ast.method_call_with_pos(
            &self.method_name,
            &self.arguments.to_viper(context, ast),
            &self.targets.to_viper(context, ast),
            self.position.to_viper(context, ast),
        )
    }
}

impl<'v> ToViper<'v, viper::Stmt<'v>> for statement::Assign {
    fn to_viper(&self, context: Context, ast: &AstFactory<'v>) -> viper::Stmt<'v> {
        let target_expression = Expression::local(self.target.clone(), self.position);
        ast.abstract_assign(
            target_expression.to_viper(context, ast),
            self.value.to_viper(context, ast),
        )
    }
}

impl<'v> ToViper<'v, Vec<viper::Expr<'v>>> for Vec<Expression> {
    fn to_viper(&self, context: Context, ast: &AstFactory<'v>) -> Vec<viper::Expr<'v>> {
        self.iter()
            .map(|expression| expression.to_viper(context, ast))
            .collect()
    }
}

impl<'v> ToViper<'v, viper::Expr<'v>> for Expression {
    fn to_viper(&self, context: Context, ast: &AstFactory<'v>) -> viper::Expr<'v> {
        let expression = match self {
            Expression::Local(expression) => expression.to_viper(context, ast),
            // Expression::Field(expression) => expression.to_viper(context, ast),
            Expression::LabelledOld(expression) => expression.to_viper(context, ast),
            Expression::Constant(expression) => expression.to_viper(context, ast),
            Expression::MagicWand(expression) => expression.to_viper(context, ast),
            Expression::PredicateAccessPredicate(expression) => expression.to_viper(context, ast),
            // Expression::FieldAccessPredicate(expression) => expression.to_viper(context, ast),
            // Expression::Unfolding(expression) => expression.to_viper(context, ast),
            Expression::UnaryOp(expression) => expression.to_viper(context, ast),
            Expression::BinaryOp(expression) => expression.to_viper(context, ast),
            Expression::PermBinaryOp(expression) => expression.to_viper(context, ast),
            Expression::ContainerOp(expression) => expression.to_viper(context, ast),
            Expression::Seq(expression) => expression.to_viper(context, ast),
            Expression::Conditional(expression) => expression.to_viper(context, ast),
            Expression::Quantifier(expression) => expression.to_viper(context, ast),
            // Expression::LetExpr(expression) => expression.to_viper(context, ast),
            Expression::FuncApp(expression) => expression.to_viper(context, ast),
            Expression::DomainFuncApp(expression) => expression.to_viper(context, ast),
            // Expression::InhaleExhale(expression) => expression.to_viper(context, ast),
            Expression::MapOp(expression) => expression.to_viper(context, ast),
            x => unimplemented!("{:?}", x),
        };
        if crate::config::simplify_encoding() {
            ast.simplified_expression(expression)
        } else {
            expression
        }
    }
}

impl<'v> ToViper<'v, viper::Expr<'v>> for expression::Local {
    fn to_viper(&self, context: Context, ast: &AstFactory<'v>) -> viper::Expr<'v> {
        if self.variable.name == "__result" {
            ast.result_with_pos(
                self.variable.ty.to_viper(context, ast),
                self.position.to_viper(context, ast),
            )
        } else {
            ast.local_var_with_pos(
                &self.variable.name,
                self.variable.ty.to_viper(context, ast),
                self.position.to_viper(context, ast),
            )
        }
    }
}

impl<'v> ToViper<'v, viper::Expr<'v>> for expression::LabelledOld {
    fn to_viper(&self, context: Context, ast: &AstFactory<'v>) -> viper::Expr<'v> {
        if let Some(label) = &self.label {
            ast.labelled_old_with_pos(
                self.base.to_viper(context, ast),
                label,
                self.position.to_viper(context, ast),
            )
        } else {
            ast.old(self.base.to_viper(context, ast))
        }
    }
}

impl<'v> ToViper<'v, viper::Expr<'v>> for expression::Constant {
    fn to_viper(&self, context: Context, ast: &AstFactory<'v>) -> viper::Expr<'v> {
        match &self.ty {
            Type::Int => match &self.value {
                expression::ConstantValue::Bool(_) => {
                    unreachable!()
                }
                expression::ConstantValue::Int(value) => {
                    ast.int_lit_with_pos(*value, self.position.to_viper(context, ast))
                }
                expression::ConstantValue::BigInt(value) => {
                    ast.int_lit_from_ref_with_pos(value, self.position.to_viper(context, ast))
                }
            },
            Type::Bool => match &self.value {
                expression::ConstantValue::Bool(true) => {
                    ast.true_lit_with_pos(self.position.to_viper(context, ast))
                }
                expression::ConstantValue::Bool(false) => {
                    ast.false_lit_with_pos(self.position.to_viper(context, ast))
                }
                _ => unreachable!(),
            },
            Type::Float(_) => unimplemented!(),
            Type::BitVector(_) => unimplemented!(),
            Type::Seq(_) => unimplemented!(),
            Type::Map(_) => unimplemented!(),
            Type::Ref => unimplemented!(),
            Type::Perm => match &self.value {
                expression::ConstantValue::Bool(_) => {
                    unreachable!()
                }
                expression::ConstantValue::Int(value) => match value {
                    0 => ast.no_perm(),
                    1 => ast.full_perm(),
                    -1 => ast.wildcard_perm(),
                    _ => unimplemented!("value: {}", value),
                },
                expression::ConstantValue::BigInt(_) => {
                    unimplemented!()
                }
            },
            Type::Domain(domain) => unimplemented!("domain: {:?} constant: {:?}", domain, self),
        }
    }
}

impl<'v> ToViper<'v, viper::Expr<'v>> for expression::MagicWand {
    fn to_viper(&self, context: Context, ast: &AstFactory<'v>) -> viper::Expr<'v> {
        ast.magic_wand_with_pos(
            self.left.to_viper(context, ast),
            self.right.to_viper(context, ast),
            self.position.to_viper(context, ast),
        )
    }
}

impl<'v> ToViper<'v, viper::Expr<'v>> for expression::PredicateAccessPredicate {
    fn to_viper(&self, context: Context, ast: &AstFactory<'v>) -> viper::Expr<'v> {
        let location = ast.predicate_access(&self.arguments.to_viper(context, ast), &self.name);
        if context.inside_trigger {
            location
        } else {
            ast.predicate_access_predicate_with_pos(
                location,
                self.permission.to_viper(context, ast),
                self.position.to_viper(context, ast),
            )
        }
    }
}

impl<'v> ToViper<'v, viper::Expr<'v>> for expression::UnaryOp {
    fn to_viper(&self, context: Context, ast: &AstFactory<'v>) -> viper::Expr<'v> {
        match self.op_kind {
            expression::UnaryOpKind::Minus => ast.minus_with_pos(
                self.argument.to_viper(context, ast),
                self.position.to_viper(context, ast),
            ),
            expression::UnaryOpKind::Not => ast.not_with_pos(
                self.argument.to_viper(context, ast),
                self.position.to_viper(context, ast),
            ),
        }
    }
}

impl<'v> ToViper<'v, viper::Expr<'v>> for expression::BinaryOp {
    fn to_viper(&self, context: Context, ast: &AstFactory<'v>) -> viper::Expr<'v> {
        match self.op_kind {
            expression::BinaryOpKind::EqCmp => ast.eq_cmp_with_pos(
                self.left.to_viper(context, ast),
                self.right.to_viper(context, ast),
                self.position.to_viper(context, ast),
            ),
            expression::BinaryOpKind::NeCmp => ast.ne_cmp_with_pos(
                self.left.to_viper(context, ast),
                self.right.to_viper(context, ast),
                self.position.to_viper(context, ast),
            ),
            expression::BinaryOpKind::GtCmp => ast.gt_cmp_with_pos(
                self.left.to_viper(context, ast),
                self.right.to_viper(context, ast),
                self.position.to_viper(context, ast),
            ),
            expression::BinaryOpKind::GeCmp => ast.ge_cmp_with_pos(
                self.left.to_viper(context, ast),
                self.right.to_viper(context, ast),
                self.position.to_viper(context, ast),
            ),
            expression::BinaryOpKind::LtCmp => ast.lt_cmp_with_pos(
                self.left.to_viper(context, ast),
                self.right.to_viper(context, ast),
                self.position.to_viper(context, ast),
            ),
            expression::BinaryOpKind::LeCmp => ast.le_cmp_with_pos(
                self.left.to_viper(context, ast),
                self.right.to_viper(context, ast),
                self.position.to_viper(context, ast),
            ),
            expression::BinaryOpKind::Add => ast.add_with_pos(
                self.left.to_viper(context, ast),
                self.right.to_viper(context, ast),
                self.position.to_viper(context, ast),
            ),
            expression::BinaryOpKind::Sub => ast.sub_with_pos(
                self.left.to_viper(context, ast),
                self.right.to_viper(context, ast),
                self.position.to_viper(context, ast),
            ),
            expression::BinaryOpKind::Mul => ast.mul_with_pos(
                self.left.to_viper(context, ast),
                self.right.to_viper(context, ast),
                self.position.to_viper(context, ast),
            ),
            expression::BinaryOpKind::Div => ast.div_with_pos(
                self.left.to_viper(context, ast),
                self.right.to_viper(context, ast),
                self.position.to_viper(context, ast),
            ),
            expression::BinaryOpKind::Mod => ast.module_with_pos(
                self.left.to_viper(context, ast),
                self.right.to_viper(context, ast),
                self.position.to_viper(context, ast),
            ),
            expression::BinaryOpKind::And => ast.and_with_pos(
                self.left.to_viper(context, ast),
                self.right.to_viper(context, ast),
                self.position.to_viper(context, ast),
            ),
            expression::BinaryOpKind::Or => ast.or_with_pos(
                self.left.to_viper(context, ast),
                self.right.to_viper(context, ast),
                self.position.to_viper(context, ast),
            ),
            expression::BinaryOpKind::Implies => ast.implies_with_pos(
                self.left.to_viper(context, ast),
                self.right.to_viper(context, ast),
                self.position.to_viper(context, ast),
            ),
        }
    }
}

impl<'v> ToViper<'v, viper::Expr<'v>> for expression::PermBinaryOp {
    fn to_viper(&self, context: Context, ast: &AstFactory<'v>) -> viper::Expr<'v> {
        match self.op_kind {
            expression::PermBinaryOpKind::Add => ast.perm_add(
                self.left.to_viper(context, ast),
                self.right.to_viper(context, ast),
            ),
            expression::PermBinaryOpKind::Sub => ast.perm_sub(
                self.left.to_viper(context, ast),
                self.right.to_viper(context, ast),
            ),
            expression::PermBinaryOpKind::Mul => ast.perm_mul(
                self.left.to_viper(context, ast),
                self.right.to_viper(context, ast),
            ),
            expression::PermBinaryOpKind::Div => ast.perm_div(
                self.left.to_viper(context, ast),
                self.right.to_viper(context, ast),
            ),
        }
    }
}

impl<'v> ToViper<'v, viper::Expr<'v>> for expression::Conditional {
    fn to_viper(&self, context: Context, ast: &AstFactory<'v>) -> viper::Expr<'v> {
        ast.cond_exp_with_pos(
            self.guard.to_viper(context, ast),
            self.then_expr.to_viper(context, ast),
            self.else_expr.to_viper(context, ast),
            self.position.to_viper(context, ast),
        )
    }
}

impl<'v> ToViper<'v, viper::Expr<'v>> for expression::Quantifier {
    fn to_viper(&self, context: Context, ast: &AstFactory<'v>) -> viper::Expr<'v> {
        let variables = self.variables.to_viper_decl(context, ast);
        let triggers = self
            .triggers
            .iter()
            .map(|trigger| (trigger, self.position).to_viper(context, ast))
            .collect::<Vec<_>>();
        let body = self.body.to_viper(context, ast);
        let pos = self.position.to_viper(context, ast);
        match self.kind {
            expression::QuantifierKind::ForAll => {
                ast.forall_with_pos(&variables[..], &triggers, body, pos)
            }
            expression::QuantifierKind::Exists => {
                ast.exists_with_pos(&variables[..], &triggers, body, pos)
            }
        }
    }
}

impl<'v, 'a> ToViper<'v, viper::Trigger<'v>> for (&'a expression::Trigger, Position) {
    fn to_viper(&self, context: Context, ast: &AstFactory<'v>) -> viper::Trigger<'v> {
        let trigger_context = context.set_inside_trigger();
        ast.trigger_with_pos(
            &self.0.terms.to_viper(trigger_context, ast)[..],
            self.1.to_viper(context, ast),
        )
    }
}

impl<'v> ToViper<'v, viper::Expr<'v>> for expression::FuncApp {
    fn to_viper(&self, context: Context, ast: &AstFactory<'v>) -> viper::Expr<'v> {
        ast.func_app(
            &self.function_name,
            &self.arguments.to_viper(context, ast),
            self.return_type.to_viper(context, ast),
            self.position.to_viper(context, ast),
        )
    }
}

impl<'v> ToViper<'v, viper::Expr<'v>> for expression::DomainFuncApp {
    fn to_viper(&self, context: Context, ast: &AstFactory<'v>) -> viper::Expr<'v> {
        ast.domain_func_app2(
            &self.function_name,
            &self.arguments.to_viper(context, ast),
            &[],
            self.return_type.to_viper(context, ast),
            &self.domain_name,
            self.position.to_viper(context, ast),
        )
    }
}

impl<'v> ToViper<'v, viper::Expr<'v>> for expression::Seq {
    fn to_viper(&self, context: Context, ast: &AstFactory<'v>) -> viper::Expr<'v> {
        let elems = self
            .elements
            .iter()
            .map(|e| e.to_viper(context, ast))
            .collect::<Vec<_>>();
        if elems.is_empty() {
            let elem_ty = force_matches!(&self.ty, Type::Seq(Seq { element_type }) => element_type);
            ast.empty_seq(elem_ty.to_viper(context, ast))
        } else {
            ast.explicit_seq(&elems)
        }
    }
}

impl<'v> ToViper<'v, viper::Expr<'v>> for expression::ContainerOp {
    fn to_viper(&self, context: Context, ast: &AstFactory<'v>) -> viper::Expr<'v> {
        let left = || self.left.to_viper(context, ast);
        let right = || self.right.to_viper(context, ast);
        match self.op_kind {
            expression::ContainerOpKind::SeqConcat => ast.seq_append(left(), right()),
            expression::ContainerOpKind::SeqIndex => ast.seq_index(left(), right()),
            expression::ContainerOpKind::SeqLen => ast.seq_length(left()),
        }
    }
}

impl<'v> ToViper<'v, viper::Expr<'v>> for expression::MapOp {
    fn to_viper(&self, context: Context, ast: &AstFactory<'v>) -> viper::Expr<'v> {
        let (key_ty, val_ty) = match &self.map_ty {
            Type::Map(Map { key_type, val_type }) => (key_type, val_type),
            _ => unreachable!(),
        };
        let key_ty = key_ty.to_viper(context, ast);
        let val_ty = val_ty.to_viper(context, ast);

        let arg = |idx| (&self.operands[idx] as &Expression).to_viper(context, ast);

        match self.kind {
            expression::MapOpKind::Empty => ast.empty_map(key_ty, val_ty),
            expression::MapOpKind::Update => ast.update_map(arg(0), arg(1), arg(2)),
            expression::MapOpKind::Contains => ast.map_contains(arg(0), arg(1)),
            expression::MapOpKind::Lookup => ast.lookup_map(arg(0), arg(1)),
            expression::MapOpKind::Len => ast.map_len(arg(0)),
        }
    }
}

impl<'v> ToViper<'v, viper::Position<'v>> for Position {
<<<<<<< HEAD
    fn to_viper(&self, ast: &AstFactory<'v>) -> viper::Position<'v> {
        ast.identifier_position(0, 0, self.id.to_string())
=======
    fn to_viper(&self, _context: Context, ast: &AstFactory<'v>) -> viper::Position<'v> {
        ast.identifier_position(self.line, self.column, self.id.to_string())
>>>>>>> a70ce389
    }
}

impl<'v> ToViper<'v, viper::Type<'v>> for Type {
    fn to_viper(&self, context: Context, ast: &AstFactory<'v>) -> viper::Type<'v> {
        match self {
            Type::Int => ast.int_type(),
            Type::Bool => ast.bool_type(),
            Type::Ref => ast.ref_type(),
            Type::Perm => ast.perm_type(),
            Type::Domain(ty) => ast.domain_type(&ty.name, &[], &[]),
            Type::Seq(ty) => ast.seq_type(ty.element_type.to_viper(context, ast)),
            Type::Map(ty) => ast.map_type(
                ty.key_type.to_viper(context, ast),
                ty.val_type.to_viper(context, ast),
            ),
            Type::Float(Float::F32) => ast.backend_f32_type(),
            Type::Float(Float::F64) => ast.backend_f64_type(),
            Type::BitVector(bv_size) => match bv_size {
                BitVector::Signed(BitVectorSize::BV8) | BitVector::Unsigned(BitVectorSize::BV8) => {
                    ast.backend_bv8_type()
                }
                BitVector::Signed(BitVectorSize::BV16)
                | BitVector::Unsigned(BitVectorSize::BV16) => ast.backend_bv16_type(),
                BitVector::Signed(BitVectorSize::BV32)
                | BitVector::Unsigned(BitVectorSize::BV32) => ast.backend_bv32_type(),
                BitVector::Signed(BitVectorSize::BV64)
                | BitVector::Unsigned(BitVectorSize::BV64) => ast.backend_bv64_type(),
                BitVector::Signed(BitVectorSize::BV128)
                | BitVector::Unsigned(BitVectorSize::BV128) => ast.backend_bv128_type(),
            },
        }
    }
}

impl<'v> ToViperDecl<'v, Vec<viper::LocalVarDecl<'v>>> for Vec<VariableDecl> {
    fn to_viper_decl(
        &self,
        context: Context,
        ast: &AstFactory<'v>,
    ) -> Vec<viper::LocalVarDecl<'v>> {
        self.iter()
            .map(|variable| variable.to_viper_decl(context, ast))
            .collect()
    }
}

impl<'v> ToViperDecl<'v, viper::LocalVarDecl<'v>> for VariableDecl {
    fn to_viper_decl(&self, context: Context, ast: &AstFactory<'v>) -> viper::LocalVarDecl<'v> {
        ast.local_var_decl(&self.name, self.ty.to_viper(context, ast))
    }
}<|MERGE_RESOLUTION|>--- conflicted
+++ resolved
@@ -596,13 +596,8 @@
 }
 
 impl<'v> ToViper<'v, viper::Position<'v>> for Position {
-<<<<<<< HEAD
-    fn to_viper(&self, ast: &AstFactory<'v>) -> viper::Position<'v> {
+    fn to_viper(&self, _context: Context, ast: &AstFactory<'v>) -> viper::Position<'v> {
         ast.identifier_position(0, 0, self.id.to_string())
-=======
-    fn to_viper(&self, _context: Context, ast: &AstFactory<'v>) -> viper::Position<'v> {
-        ast.identifier_position(self.line, self.column, self.id.to_string())
->>>>>>> a70ce389
     }
 }
 
