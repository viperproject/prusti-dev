--- conflicted
+++ resolved
@@ -7,17 +7,13 @@
 use crate::config;
 use std::collections::HashMap;
 use viper::{self, AstFactory};
-<<<<<<< HEAD
-use crate::vir::{ast::*, borrows::borrow_id, Program};
-use itertools::Itertools;
-=======
 use crate::vir::{
-    ast::*, 
+    ast::*,
     cfg::{CfgMethod, CfgBlock, Successor, RETURN_LABEL},
-    borrows::borrow_id, 
+    borrows::borrow_id,
     Program,
 };
->>>>>>> 4d357da8
+use itertools::Itertools;
 
 pub trait ToViper<'v, T> {
     fn to_viper(&self, ast: &AstFactory<'v>) -> T;
