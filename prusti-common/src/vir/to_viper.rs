--- conflicted
+++ resolved
@@ -86,13 +86,8 @@
 }
 
 impl<'v> ToViper<'v, viper::Position<'v>> for Position {
-<<<<<<< HEAD
-    fn to_viper(&self, ast: &AstFactory<'v>) -> viper::Position<'v> {
+    fn to_viper(&self, _context: Context, ast: &AstFactory<'v>) -> viper::Position<'v> {
         ast.identifier_position(0, 0, self.id().to_string())
-=======
-    fn to_viper(&self, _context: Context, ast: &AstFactory<'v>) -> viper::Position<'v> {
-        ast.identifier_position(self.line(), self.column(), self.id().to_string())
->>>>>>> a70ce389
     }
 }
 
@@ -320,14 +315,9 @@
                         pos.to_viper(context, ast),
                     )
                 });
-<<<<<<< HEAD
-                let position = ast.identifier_position(0, 0, &pos.id().to_string());
-                let apply = ast.apply(wand.to_viper(ast), position);
-=======
                 let position =
-                    ast.identifier_position(pos.line(), pos.column(), &pos.id().to_string());
+                    ast.identifier_position(0, 0, &pos.id().to_string());
                 let apply = ast.apply(wand.to_viper(context, ast), position);
->>>>>>> a70ce389
                 ast.seqn(&[inhale, apply], &[])
             }
             Stmt::ExpireBorrows(_) => {
