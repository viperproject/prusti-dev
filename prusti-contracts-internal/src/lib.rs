--- conflicted
+++ resolved
@@ -63,11 +63,11 @@
     prusti_specs::predicate(tokens.into()).into()
 }
 
-<<<<<<< HEAD
 #[proc_macro]
 pub fn ghost(tokens: TokenStream) -> TokenStream {
     tokens
-=======
+}
+
 #[proc_macro_attribute]
 pub fn model(_attr: TokenStream, tokens: TokenStream) -> TokenStream {
     prusti_specs::type_model(_attr.into(), tokens.into()).into()
@@ -81,5 +81,4 @@
         tokens.into(),
     )
     .into()
->>>>>>> 81366ed1
 }