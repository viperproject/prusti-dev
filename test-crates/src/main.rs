// © 2020, ETH Zurich
//
// This Source Code Form is subject to the terms of the Mozilla Public
// License, v. 2.0. If a copy of the MPL was not distributed with this
// file, You can obtain one at http://mozilla.org/MPL/2.0/.

use std::{
    env,
    error::Error,
    fs,
    path::{Path, PathBuf},
    process::Command,
};

use log::{error, info, warn, LevelFilter};
use rustwide::{cmd, logging, logging::LogStorage, Crate, Toolchain, WorkspaceBuilder};
use serde::Deserialize;

#[derive(Debug, Deserialize)]
struct CrateRecord {
    name: String,
    version: String,
}

impl From<CrateRecord> for Crate {
    fn from(record: CrateRecord) -> Self {
        Crate::crates_io(&record.name, &record.version)
    }
}

fn setup_logs() {
    let mut env = env_logger::Builder::new();
    env.filter_module("test_crates", log::LevelFilter::Info);
    if let Ok(content) = std::env::var("TEST_CRATES_LOG") {
        env.parse_filters(&content);
    }
    rustwide::logging::init_with(env.build());
}

struct CargoPrusti {
    prusti_home: PathBuf,
    viper_home: PathBuf,
    z3_exe: PathBuf,
    java_home: Option<PathBuf>,
}

impl cmd::Runnable for CargoPrusti {
    fn name(&self) -> cmd::Binary {
        cmd::Binary::Global(self.prusti_home.join("cargo-prusti"))
    }

    fn prepare_command<'w, 'pl>(&self, cmd: cmd::Command<'w, 'pl>) -> cmd::Command<'w, 'pl> {
        let java_home = self
            .java_home
            .as_ref()
            .map(|p| p.to_str().unwrap())
            .unwrap_or("/usr/lib/jvm/default-java");
        cmd.env("VIPER_HOME", self.viper_home.to_str().unwrap())
            .env("Z3_EXE", self.z3_exe.join("z3").to_str().unwrap())
            .env("JAVA_HOME", java_home)
            .env("CARGO_PATH", "/opt/rustwide/cargo-home/bin/cargo")
    }
}

#[derive(Deserialize)]
struct RustToolchainFile {
    toolchain: RustToolchain,
}

#[derive(Deserialize)]
struct RustToolchain {
    channel: String,
    components: Option<Vec<String>>,
}

fn get_rust_toolchain() -> RustToolchain {
    let content = include_str!("../../rust-toolchain");
    let rust_toolchain: RustToolchainFile =
        toml::from_str(content).expect("failed to parse rust-toolchain file");
    rust_toolchain.toolchain
}

/// Find the Java home directory
pub fn find_java_home() -> Option<PathBuf> {
    Command::new("java")
        .arg("-XshowSettings:properties")
        .arg("-version")
        .output()
        .ok()
        .and_then(|output| {
            let stdout = String::from_utf8_lossy(&output.stdout);
            let stderr = String::from_utf8_lossy(&output.stderr);
            for line in stdout.lines().chain(stderr.lines()) {
                if line.contains("java.home") {
                    let pos = line.find('=').unwrap() + 1;
                    let path = line[pos..].trim();
                    return Some(PathBuf::from(path));
                }
            }
            None
        })
}

/// Collect the directories containing java policy files.
pub fn collect_java_policies() -> Vec<PathBuf> {
    glob::glob("/etc/java-*")
        .unwrap()
        .map(|result| result.unwrap())
        .collect()
}

fn main() -> Result<(), Box<dyn Error>> {
    color_backtrace::install();
    setup_logs();

    let workspace_path = Path::new("../workspaces/test-crates-builder");
    let host_prusti_home = if cfg!(debug_assertions) {
        Path::new("target/debug")
    } else {
        Path::new("target/release")
    };
    let host_viper_home = Path::new("viper_tools/backends");
    let host_z3_home = Path::new("viper_tools/z3/bin");
    let host_java_home = env::var("JAVA_HOME")
        .ok()
        .map(|s| s.into())
        .or_else(find_java_home)
        .expect("Please set JAVA_HOME");
    let host_java_policies = collect_java_policies();
    let guest_prusti_home = Path::new("/opt/rustwide/prusti-home");
    let guest_viper_home = Path::new("/opt/rustwide/viper-home");
    let guest_z3_home = Path::new("/opt/rustwide/z3-home");
    // Map JAVA at exactly the same location on the guest so that symlinks work.
    let guest_java_home = host_java_home.clone();

    info!("Using host's Java home {:?}", host_java_home);
    let cargo_prusti = CargoPrusti {
        prusti_home: guest_prusti_home.to_path_buf(),
        viper_home: guest_viper_home.to_path_buf(),
        z3_exe: guest_z3_home.to_path_buf(),
        java_home: Some(guest_java_home.to_path_buf()),
    };

    info!("Crate a new workspace...");
    let workspace = WorkspaceBuilder::new(workspace_path, "prusti-test-crates").init()?;

    info!("Install the toolchain...");
    let rust_toolchain = get_rust_toolchain();
    info!("toolchain: {}", rust_toolchain.channel);
    let toolchain = Toolchain::dist(&rust_toolchain.channel);
    toolchain.install(&workspace)?;
    for component in rust_toolchain.components.as_ref().unwrap_or(&vec![]).iter() {
        if component != "rustfmt" {
            toolchain.add_component(&workspace, component)?;
        }
    }

    info!("Read lists of crates...");
    // TODO: do something to freeze the version of the dependencies.
<<<<<<< HEAD
    let crates_list: Vec<Crate> = csv::Reader::from_reader(
       fs::File::open("test-crates/crates.csv")?
    ).deserialize()
        .collect::<Result<Vec<CrateRecord>, _>>()?
        .into_iter()
        .map(|c| c.into())
        // For the moment, test only a few of the crates.
        .take(500)
        .collect();
=======
    let crates_list: Vec<Crate> =
        csv::Reader::from_reader(fs::File::open("test-crates/crates.csv")?)
            .deserialize()
            .collect::<Result<Vec<CrateRecord>, _>>()?
            .into_iter()
            .map(|c| c.into())
            // For the moment, test only a few of the crates.
            .take(2)
            .collect();
>>>>>>> 5bdfd32d

    // List of crates that don't compile with the standard compiler.
    let mut skipped_crates = vec![];
    // List of crates on which Prusti fails.
    let mut failed_crates = vec![];
    // List of crates on which Prusti succeed.
    let mut successful_crates = vec![];

    info!("Iterate over all {} crates...", crates_list.len());
    for (index, krate) in crates_list.iter().enumerate() {
        info!("Crate {}/{}: {}", index + 1, crates_list.len(), krate);

        info!("Fetch crate...");
        krate.fetch(&workspace)?;

        info!("Build crate...");
        {
            let mut build_dir = workspace.build_dir(&format!("build_{}", index));

            let sandbox = cmd::SandboxBuilder::new()
                .memory_limit(Some(1024 * 1024 * 1024))
                .enable_networking(false);

            let mut storage = LogStorage::new(LevelFilter::Info);
            storage.set_max_size(1024 * 1024);

            let build_status = build_dir.build(&toolchain, &krate, sandbox).run(|build| {
                logging::capture(&storage, || {
                    build.cargo().args(&["check"]).run()?;
                    Ok(())
                })
            });

            if let Err(err) = build_status {
                warn!("Error: {:?}", err);
                warn!("Output:\n{}", storage);

                // Do not try to verify this crate
                skipped_crates.push(krate);
                continue;
            }
        }

        info!("Verify crate...");
        {
            let mut build_dir = workspace.build_dir(&format!("verify_{}", index));

            let mut sandbox = cmd::SandboxBuilder::new()
                .memory_limit(Some(4024 * 1024 * 1024))
                .enable_networking(false)
                .mount(
                    &host_prusti_home,
                    &guest_prusti_home,
                    cmd::MountKind::ReadOnly,
                )
                .mount(
                    &host_viper_home,
                    &guest_viper_home,
                    cmd::MountKind::ReadOnly,
                )
                .mount(&host_z3_home, &guest_z3_home, cmd::MountKind::ReadOnly)
                .mount(&host_java_home, &guest_java_home, cmd::MountKind::ReadOnly);
            for java_policy_path in &host_java_policies {
                sandbox =
                    sandbox.mount(java_policy_path, java_policy_path, cmd::MountKind::ReadOnly);
            }

            let mut storage = LogStorage::new(LevelFilter::Info);
            storage.set_max_size(1024 * 1024);

            let verification_status = build_dir.build(&toolchain, &krate, sandbox).run(|build| {
                logging::capture(&storage, || {
                    build
                        .cmd(&cargo_prusti)
                        .env("RUST_BACKTRACE", "1")
                        .env("PRUSTI_ASSERT_TIMEOUT", "60000")
                        .env("PRUSTI_CHECK_PANICS", "false")
                        // Do not report errors for unsupported language features
                        .env("PRUSTI_SKIP_UNSUPPORTED_FEATURES", "true")
                        .env("PRUSTI_LOG_DIR", "/tmp/prusti_log")
                        .run()?;
                    Ok(())
                })
            });

            if let Err(err) = verification_status {
                error!("Error: {:?}", err);
                error!("Output:\n{}", storage);

                // Report the failure
                failed_crates.push(krate);
            } else {
                successful_crates.push(krate);
            }
        }
    }

    // Report summary
    if !successful_crates.is_empty() {
        info!("Successfully verified {} crates:", successful_crates.len());
        for krate in &successful_crates {
            info!(" - {}", krate);
        }
    }
    if !skipped_crates.is_empty() {
        warn!("Skipped {} crates:", skipped_crates.len());
        for krate in &skipped_crates {
            warn!(" - {}", krate);
        }
    }
    if !failed_crates.is_empty() {
        error!("Failed to verify {} crates:", failed_crates.len());
        for krate in &failed_crates {
            error!(" - {}", krate);
        }
    }

    // Panic
    if !failed_crates.is_empty() {
        panic!("Failed to verify {} crates", failed_crates.len());
    }

    Ok(())
}<|MERGE_RESOLUTION|>--- conflicted
+++ resolved
@@ -157,7 +157,6 @@
 
     info!("Read lists of crates...");
     // TODO: do something to freeze the version of the dependencies.
-<<<<<<< HEAD
     let crates_list: Vec<Crate> = csv::Reader::from_reader(
        fs::File::open("test-crates/crates.csv")?
     ).deserialize()
@@ -167,17 +166,6 @@
         // For the moment, test only a few of the crates.
         .take(500)
         .collect();
-=======
-    let crates_list: Vec<Crate> =
-        csv::Reader::from_reader(fs::File::open("test-crates/crates.csv")?)
-            .deserialize()
-            .collect::<Result<Vec<CrateRecord>, _>>()?
-            .into_iter()
-            .map(|c| c.into())
-            // For the moment, test only a few of the crates.
-            .take(2)
-            .collect();
->>>>>>> 5bdfd32d
 
     // List of crates that don't compile with the standard compiler.
     let mut skipped_crates = vec![];
