use prusti_rustc_interface::{
    index::IndexVec,
    middle::{mir, ty},
    span::def_id::DefId,
    type_ir::sty::TyKind, ast,
};
use task_encoder::{
    TaskEncoder,
    TaskEncoderDependencies,
};
use std::collections::HashMap;
// TODO: replace uses of `PredicateEnc` with `SnapshotEnc`
use crate::encoders::{ViperTupleEnc, PredicateEnc, SnapshotEnc, MirFunctionEnc, MirBuiltinEnc, ConstEnc};

pub struct MirPureEnc;

#[derive(Clone, Debug)]
pub enum MirPureEncError {
    UnsupportedStatement,
    UnsupportedTerminator,
}

// TODO: does this need to be `&'vir [..]`?
type ExprInput<'vir> = (DefId, &'vir [vir::Expr<'vir>]);
type ExprRet<'vir> = vir::ExprGen<'vir, ExprInput<'vir>, vir::ExprKind<'vir>>;

#[derive(Clone, Debug)]
pub struct MirPureEncOutput<'vir> {
    // TODO: is this a good place for argument types?
    //pub arg_tys: &'vir [Type<'vir>],
    pub expr: ExprRet<'vir>,
}

#[derive(Clone, Copy, Debug, PartialEq, Eq, Hash)]
pub enum PureKind {
    Closure,
    Spec,
    Pure,
    Constant(mir::Promoted),
}

#[derive(Clone, Debug, PartialEq, Eq, Hash)]
pub struct MirPureEncTask<'tcx> {
    // TODO: depth of encoding should be in the lazy context rather than here;
    //   can we integrate the lazy context into the identifier system?
    pub encoding_depth: usize,
    pub kind: PureKind,
    pub parent_def_id: DefId, // ID of the function
    pub param_env: ty::ParamEnv<'tcx>, // param environment at the usage site
    pub substs: ty::GenericArgsRef<'tcx>, // type substitutions at the usage site
    pub caller_def_id: DefId, // Caller/Use DefID
}

impl TaskEncoder for MirPureEnc {
    task_encoder::encoder_cache!(MirPureEnc);

    type TaskDescription<'tcx> = MirPureEncTask<'tcx>;

    type TaskKey<'tcx> = (
        usize, // encoding depth
        PureKind, // encoding a pure function?
        DefId, // ID of the function
        ty::GenericArgsRef<'tcx>, // ? this should be the "signature", after applying the env/substs
        DefId, // Caller/Use DefID
    );

    type OutputFullLocal<'vir> = MirPureEncOutput<'vir>;

    type EncodingError = MirPureEncError;

    fn task_to_key<'tcx>(task: &Self::TaskDescription<'tcx>) -> Self::TaskKey<'tcx> {
        (
            // TODO
            task.encoding_depth,
            task.kind,
            task.parent_def_id,
            task.substs,
            task.caller_def_id,
        )
    }

    fn do_encode_full<'tcx: 'vir, 'vir>(
        task_key: &Self::TaskKey<'tcx>,
        deps: &mut TaskEncoderDependencies<'vir>,
    ) -> Result<(
        Self::OutputFullLocal<'vir>,
        Self::OutputFullDependency<'vir>,
    ), (
        Self::EncodingError,
        Option<Self::OutputFullDependency<'vir>>,
    )> {
        deps.emit_output_ref::<Self>(*task_key, ());

        let (_, kind, def_id, substs, caller_def_id) = *task_key;

        tracing::debug!("encoding {def_id:?}");
        let expr = vir::with_vcx(move |vcx| {
            //let body = vcx.tcx.mir_promoted(local_def_id).0.borrow();
            let body = match kind {
                PureKind::Closure => vcx.body.borrow_mut().get_closure_body(def_id, substs, caller_def_id),
                PureKind::Spec => vcx.body.borrow_mut().get_spec_body(def_id, substs, caller_def_id),
                PureKind::Pure => vcx.body.borrow_mut().get_pure_fn_body(def_id, substs, caller_def_id),
                PureKind::Constant(promoted) => vcx.body.borrow_mut().get_promoted_constant_body(def_id, promoted)
            };

            let expr_inner = Enc::new(vcx, task_key.0, def_id, &body, deps).encode_body();

            // We wrap the expression with an additional lazy that will perform
            // some sanity checks. These requirements cannot be expressed using
            // only the type system.
            vcx.mk_lazy_expr(
                vir::vir_format!(vcx, "pure body {def_id:?}"),
                Box::new(move |vcx, lctx: ExprInput<'_>| {
                    // check: are we actually providing arguments for the
                    //   correct `DefId`?
                    assert_eq!(lctx.0, def_id);

                    // check: are we providing the expected number of arguments?
                    assert_eq!(lctx.1.len(), body.arg_count);

                    use vir::Reify;
                    expr_inner.kind.reify(vcx, lctx)
                }),
            )
        });
        tracing::debug!("finished {def_id:?}");

        Ok((MirPureEncOutput { expr }, ()))
    }
}

#[derive(Debug, Default)]
struct Update<'vir> {
    binds: Vec<UpdateBind<'vir>>,
    versions: HashMap<mir::Local, usize>,
}

#[derive(Debug)]
enum UpdateBind<'vir> {
    Local(mir::Local, usize, ExprRet<'vir>),
    Phi(usize, ExprRet<'vir>),
}

impl<'vir> Update<'vir> {
    fn new() -> Self {
        Default::default()
    }

    fn merge(self, newer: Self) -> Self {
        Self {
            binds: self.binds.into_iter().chain(newer.binds.into_iter()).collect(),
            versions: self.versions.into_iter().chain(newer.versions.into_iter()).collect(),
        }
    }

    fn add_to_map(&self, curr_ver: &mut HashMap<mir::Local, usize>) {
        for (local, ver) in &self.versions {
            curr_ver.insert(*local, *ver);
        }
    }
}

struct Enc<'tcx, 'vir: 'enc, 'enc>
{
    vcx: &'vir vir::VirCtxt<'tcx>,
    encoding_depth: usize,
    def_id: DefId,
    body: &'enc mir::Body<'tcx>,
    rev_doms: rev_doms::ReverseDominators,
    deps: &'enc mut TaskEncoderDependencies<'vir>,
    visited: IndexVec<mir::BasicBlock, bool>,
    version_ctr: IndexVec<mir::Local, usize>,
    phi_ctr: usize,
}

impl<'tcx, 'vir: 'enc, 'enc> Enc<'tcx, 'vir, 'enc>
{
    fn new(
        vcx: &'vir vir::VirCtxt<'tcx>,
        encoding_depth: usize,
        def_id: DefId,
        body: &'enc mir::Body<'tcx>,
        deps: &'enc mut TaskEncoderDependencies<'vir>,
    ) -> Self {
        assert!(!body.basic_blocks.is_cfg_cyclic(), "MIR pure encoding does not support loops");
        let rev_doms = rev_doms::ReverseDominators::new(&body.basic_blocks);
        Self {
            vcx,
            encoding_depth,
            def_id,
            body,
            rev_doms,
            deps,
            visited: IndexVec::from_elem_n(false, body.basic_blocks.len()),
            version_ctr: IndexVec::from_elem_n(0, body.local_decls.len()),
            phi_ctr: 0,
        }
    }

    fn mk_local(
        &self,
        local: mir::Local,
        version: usize,
    ) -> &'vir str {
        vir::vir_format!(self.vcx, "_{}_{}s_{}", self.encoding_depth, local.as_usize(), version)
    }

    fn mk_local_ex(
        &self,
        local: mir::Local,
        version: usize,
    ) -> ExprRet<'vir> {
        self.vcx.mk_local_ex(self.mk_local(local, version))
    }

    fn mk_phi(
        &self,
        idx: usize,
    ) -> &'vir str {
        vir::vir_format!(self.vcx, "_{}_phi_{}", self.encoding_depth, idx)
    }

    fn mk_phi_acc(
        &self,
        tuple_ref: crate::encoders::ViperTupleEncOutput<'vir>,
        idx: usize,
        elem_idx: usize,
    ) -> ExprRet<'vir> {
        tuple_ref.mk_elem(self.vcx, self.vcx.mk_local_ex(self.mk_phi(idx)), elem_idx)
    }

    fn bump_version(
        &mut self,
        update: &mut Update<'vir>,
        local: mir::Local,
        expr: ExprRet<'vir>,
    ) {
        let new_version = self.version_ctr[local];
        self.version_ctr[local] += 1;
        update.binds.push(UpdateBind::Local(local, new_version, expr));
        update.versions.insert(local, new_version);
    }

    fn reify_binds(
        &self,
        update: Update<'vir>,
        expr: ExprRet<'vir>,
    ) -> ExprRet<'vir> {
        update.binds.iter()
            .rfold(expr, |expr, bind| match bind {
                UpdateBind::Local(local, ver, val) =>
                    self.vcx.mk_let_expr(self.mk_local(*local, *ver), val, expr),
                UpdateBind::Phi(idx, val) =>
                    self.vcx.mk_let_expr(self.mk_phi(*idx), val, expr),
            })
    }

    fn reify_branch(
        &self,
        tuple_ref: &crate::encoders::ViperTupleEncOutput<'vir>,
        mod_locals: &Vec<mir::Local>,
        curr_ver: &HashMap<mir::Local, usize>,
        update: Update<'vir>,
    ) -> ExprRet<'vir> {
        let tuple_args = mod_locals.iter().map(|local| self.mk_local_ex(
            *local,
            update.versions.get(local).copied().unwrap_or_else(|| {
                // TODO: remove (debug)
                if !curr_ver.contains_key(&local) {
                    tracing::error!("unknown version of local! {}", local.as_usize());
                    return 0xff
                }
                curr_ver[local]
            }),
        )).collect::<Vec<_>>();
        self.reify_binds(
            update,
            tuple_ref.mk_cons(self.vcx, &tuple_args),
        )
    }

    fn encode_body(&mut self) -> ExprRet<'vir> {
        let mut init = Update::new();
        init.versions.insert(mir::RETURN_PLACE, 0);
        for local in 1..=self.body.arg_count {
            let local_ex = self.vcx.mk_lazy_expr(
                vir::vir_format!(self.vcx, "pure in _{local}"),
                Box::new(move |_vcx, lctx: ExprInput<'vir>| lctx.1[local - 1].kind),
            );
            init.binds.push(UpdateBind::Local(local.into(), 0, local_ex));
            init.versions.insert(local.into(), 0);
        }

        let update = self.encode_cfg(
            &init.versions,
            mir::START_BLOCK,
            self.rev_doms.end,
        );

        let res = init.merge(update);
        let ret_version = res.versions.get(&mir::RETURN_PLACE).copied().unwrap_or(0);

        self.reify_binds(res, self.mk_local_ex(mir::RETURN_PLACE, ret_version))
    }

    fn encode_cfg(
        &mut self,
        curr_ver: &HashMap<mir::Local, usize>,
        curr: mir::BasicBlock,
        join_point: mir::BasicBlock,
    ) -> Update<'vir> {    
        if curr == join_point {
            // We are done with the current fragment of the CFG, the rest is
            // handled in a parent call.
            return Update::new();
        }

        // walk block statements first
        let mut new_curr_ver = curr_ver.clone();
        let stmt_update = self.body[curr].statements.iter()
            .fold(Update::new(), |update, stmt| {
                let newer = self.encode_stmt(&new_curr_ver, stmt);
                newer.add_to_map(&mut new_curr_ver);
                update.merge(newer)
            });

        // then walk terminator
        let term = self.body[curr].terminator.as_ref().unwrap();
        match &term.kind {
            &mir::TerminatorKind::Goto { target } 
            | &mir::TerminatorKind::FalseEdge { real_target: target, ..}
            => {
                let rest_update = self.encode_cfg(&new_curr_ver, target, join_point);
                stmt_update.merge(rest_update)
            }

            mir::TerminatorKind::SwitchInt { discr, targets } => {
                // encode the discriminant operand
                let discr_expr = self.encode_operand(&new_curr_ver, discr);
                let discr_ty_out = self.deps.require_local::<SnapshotEnc>(
                    discr.ty(self.body, self.vcx.tcx),
                ).unwrap().specifics.expect_primitive();

                // walk `curr` -> `targets[i]` -> `join` for each target. The
                // join point the bb which is an immediate reverse dominator of
                // the branch point.
                // TODO: indexvec?
                let new_join_point = self.rev_doms.immediate_dominator(curr);
                let mut updates = targets.all_targets().iter()
                    .map(|target| self.encode_cfg(&new_curr_ver, *target, new_join_point))
                    .collect::<Vec<_>>();

                // find locals updated in any of the results, which were also
                // defined before the branch
                let mut mod_locals = updates.iter()
                    .map(|update| update.versions.keys())
                    .flatten()
                    .filter(|local| new_curr_ver.contains_key(&local))
                    .copied()
                    .collect::<Vec<_>>();
                mod_locals.sort();
                mod_locals.dedup();

                // for each branch, create a Viper tuple of the updated locals
                let tuple_ref = self.deps.require_local::<ViperTupleEnc>(
                    mod_locals.len(),
                ).unwrap();
                let otherwise_update = updates.pop().unwrap();
                let phi_expr = targets.iter()
                    .zip(updates.into_iter())
                    .fold(
                        self.reify_branch(&tuple_ref, &mod_locals, &new_curr_ver, otherwise_update),
                        |expr, ((cond_val, target), branch_update)| self.vcx.mk_ternary_expr(
                            self.vcx.mk_bin_op_expr(
                                vir::BinOpKind::CmpEq,
                                discr_ty_out.snap_to_prim.apply(self.vcx, [discr_expr]),
                                discr_ty_out.expr_from_bits(cond_val).lift()
                            ),
                            self.reify_branch(&tuple_ref, &mod_locals, &new_curr_ver, branch_update),
                            expr,
                        ),
                    );

                // assign tuple into a `phi` variable
                let phi_idx = self.phi_ctr;
                self.phi_ctr += 1;
                let mut phi_update = Update::new();
                phi_update.binds.push(UpdateBind::Phi(phi_idx, phi_expr));

                // update locals by destructuring `phi` variable
                // TODO: maybe this is unnecessary, we could instead use tuple
                //   access directly instead of the locals going forward?
                for (elem_idx, local) in mod_locals.iter().enumerate() {
                    let expr = self.mk_phi_acc(tuple_ref.clone(), phi_idx, elem_idx);
                    self.bump_version(&mut phi_update, *local, expr);
                    new_curr_ver.insert(*local, phi_update.versions[local]);
                }

                // walk `join` -> `end`
                let end_update = self.encode_cfg(&new_curr_ver, new_join_point, join_point);
                stmt_update.merge(phi_update.merge(end_update))
            }

            mir::TerminatorKind::Return => {
                stmt_update
            }

            mir::TerminatorKind::Call {
                func,
                args,
                destination,
                target,
                ..
            } => {
                // TODO: extracting FnDef given func could be extracted? (duplication in impure)
                let func_ty = func.ty(self.body, self.vcx.tcx);
                let expr = match func_ty.kind() {
                    &TyKind::FnDef(def_id, arg_tys) => {
                        // A fn call in pure can only be one of two kinds: a
                        // call to another pure function, or a call to a prusti
                        // builtin function.
                        let is_pure = crate::encoders::with_proc_spec(def_id, |def_spec|
                            def_spec.kind.is_pure().unwrap_or_default()
                        ).unwrap_or_default();
                        if is_pure {
                            let pure_func = self.deps.require_ref::<MirFunctionEnc>(
                                (def_id, arg_tys, self.def_id)
                            ).unwrap().function_ref;
                            let encoded_args = args.iter()
                                .map(|oper| self.encode_operand(&new_curr_ver, oper))
                                .collect::<Vec<_>>();
                            pure_func.apply(self.vcx, &encoded_args)
                        } else {
                            self.encode_prusti_builtin(&new_curr_ver, def_id, arg_tys, args)
                        }
                    }
                    _ => todo!(),
                };

                let mut term_update = Update::new();
                assert!(destination.projection.is_empty());
                self.bump_version(&mut term_update, destination.local, expr);
                term_update.add_to_map(&mut new_curr_ver);

                // walk rest of CFG
                let end_update = self.encode_cfg(&new_curr_ver, target.unwrap(), join_point);

                stmt_update.merge(term_update).merge(end_update)
            }

            k => todo!("terminator kind {k:?}"),
        }
    }

    fn encode_stmt(
        &mut self,
        curr_ver: &HashMap<mir::Local, usize>,
        stmt: &mir::Statement<'tcx>,
    ) -> Update<'vir> {
        let mut update = Update::new();
        match &stmt.kind {
            &mir::StatementKind::StorageLive(local) => {
                let new_version = self.version_ctr[local];
                self.version_ctr[local] += 1;
                update.versions.insert(local, new_version);
            },
            mir::StatementKind::StorageDead(..)
            | mir::StatementKind::FakeRead(..)
            | mir::StatementKind::AscribeUserType(..)
            | mir::StatementKind::PlaceMention(..) => {}, // nop
            mir::StatementKind::Assign(box (dest, rvalue)) => {
                assert!(dest.projection.is_empty());
                let expr = self.encode_rvalue(curr_ver, rvalue);
                self.bump_version(&mut update, dest.local, expr);
            }
            k => todo!("statement kind {k:?}"),
        }
        update
    }

    fn encode_rvalue(
        &mut self,
        curr_ver: &HashMap<mir::Local, usize>,
        rvalue: &mir::Rvalue<'tcx>,
    ) -> ExprRet<'vir> {
        let rvalue_ty = rvalue.ty(self.body, self.vcx.tcx);
        match rvalue {
            mir::Rvalue::Use(op) => self.encode_operand(curr_ver, op),
            // Repeat
<<<<<<< HEAD
            mir::Rvalue::Ref(_, _, place) => {
                let e_rvalue_ty = self.deps.require_local::<SnapshotEnc>(
                    rvalue_ty,
                ).unwrap().specifics.expect_structlike().field_snaps_to_snap;
                let snap = self.encode_place(curr_ver, place);
                // TODO: make `null` first class and decide if it even belongs here.
                e_rvalue_ty.apply(self.vcx, &[snap, self.vcx.mk_local_ex("null")])
=======
            mir::Rvalue::Ref(_, kind, place) => {
                let e_rvalue_ty = self.deps.require_local::<SnapshotEnc>(
                    rvalue_ty,
                ).unwrap().specifics.expect_structlike().field_snaps_to_snap;
                let (snap, place_ref) = self.encode_place_with_ref(curr_ver, place);
                if kind.mutability().is_mut() {
                    // We want to distinguish if `place` is a value that lives
                    // in pure code or not. If it lives in impure (the only way
                    // that this can happen is that we have a `&mut` argument)
                    // then we want to return the actual address in the
                    // snapshot. Otherwise we want to use `null` as this value
                    // should never escape pure code anyway. Thus `place_ref`
                    // will return `None` if this isn't a re-borrow, and if it's
                    // a re-borrow of created-in-pure reference then it will be
                    // field projections of `null` which is also `null`.
                    let place_ref = place_ref.unwrap_or_else(|| self.vcx.mk_null());
                    e_rvalue_ty.apply(self.vcx, &[snap, place_ref])
                } else {
                    // For shared borrows we want to use just the snapshot
                    // without the reference so that snapshot equality compares
                    // only values.
                    e_rvalue_ty.apply(self.vcx, &[snap])
                }
>>>>>>> 1b9a7042
            }
            // ThreadLocalRef
            // AddressOf
            // Len
            // Cast

            rv@mir::Rvalue::BinaryOp(op, box (l, r)) |
            rv@mir::Rvalue::CheckedBinaryOp(op, box (l, r)) => {
                let l_ty = l.ty(self.body, self.vcx.tcx);
                let r_ty = r.ty(self.body, self.vcx.tcx);
                use crate::encoders::MirBuiltinEncTask::{BinOp, CheckedBinOp};
                let task = if matches!(rv, mir::Rvalue::BinaryOp(..)) {
                    BinOp(rvalue_ty, *op, l_ty, r_ty)
                } else {
                    CheckedBinOp(rvalue_ty, *op, l_ty, r_ty)
                };
                let binop_function = self.deps.require_ref::<MirBuiltinEnc>(
                    task
                ).unwrap().function;
                binop_function.apply(self.vcx, &[
                    self.encode_operand(curr_ver, l),
                    self.encode_operand(curr_ver, r),
                ])
            }
            // NullaryOp
            mir::Rvalue::UnaryOp(unop, operand) => {
                let operand_ty = operand.ty(self.body, self.vcx.tcx);
                let unop_function = self.deps.require_ref::<MirBuiltinEnc>(
                    crate::encoders::MirBuiltinEncTask::UnOp(
                        rvalue_ty,
                        *unop,
                        operand_ty,
                    ),
                ).unwrap().function;
                unop_function.apply(self.vcx, &[self.encode_operand(curr_ver, operand)])
            }
            // Discriminant
            mir::Rvalue::Aggregate(box kind, fields) => match kind {
                mir::AggregateKind::Closure(..) => {
                    // TODO: only when this is a spec closure?
                    let tuple_ref = self.deps.require_local::<ViperTupleEnc>(
                        fields.len(),
                    ).unwrap();
                    let fields = fields.iter()
                        .map(|field| self.encode_operand(curr_ver, field))
                        .collect::<Vec<_>>();
                    tuple_ref.mk_cons(self.vcx, &fields)
                }
                mir::AggregateKind::Adt(..) | mir::AggregateKind::Tuple => {
                    let e_rvalue_ty = self.deps.require_ref::<PredicateEnc>(
                        rvalue_ty,
                    ).unwrap();
                    let sl = match kind {
                        mir::AggregateKind::Adt(_, vidx, _, _, _) =>
                            e_rvalue_ty.get_variant_any(*vidx),
                        _ => e_rvalue_ty.expect_structlike(),
                    };
                    let cons_args: Vec<_> = fields.iter().map(|field| self.encode_operand(curr_ver, field)).collect();
                    sl.snap_data.field_snaps_to_snap.apply(self.vcx, &cons_args)
                }
                _ => todo!("Unsupported Rvalue::AggregateKind: {kind:?}"),
            }
            mir::Rvalue::Discriminant(place) => {
                let place_ty = place.ty(self.body, self.vcx.tcx);
                let ty = self.deps.require_local::<SnapshotEnc>(place_ty.ty).unwrap().specifics;
                match ty.get_enumlike().filter(|_| place_ty.variant_index.is_none()) {
                    Some(ty) => ty.unwrap().snap_to_discr_snap.apply(self.vcx, [self.encode_place(curr_ver, place)]),
                    None => {
                        let e_rvalue_ty = self.deps.require_local::<SnapshotEnc>(
                            rvalue_ty,
                        ).unwrap().specifics.expect_primitive();
                        // mir::Rvalue::Discriminant documents "Returns zero for types without discriminant"
                        let zero = self.vcx.mk_uint::<0>();
                        e_rvalue_ty.prim_to_snap.apply(self.vcx, [zero]).lift()
                    }
                }
            }
            // ShallowInitBox
            // CopyForDeref
            k => {
                //dbg!(self.body);
                todo!("rvalue {k:?}")
            }
        }
    }

    fn encode_operand(
        &mut self,
        curr_ver: &HashMap<mir::Local, usize>,
        operand: &mir::Operand<'tcx>,
    ) -> ExprRet<'vir> {
        match operand {
            mir::Operand::Copy(place)
            | mir::Operand::Move(place) => self.encode_place(curr_ver, place),
            mir::Operand::Constant(box constant) =>
                self.deps.require_local::<ConstEnc>((constant.literal, self.encoding_depth, self.def_id)).unwrap().lift(),
        }
    }

    fn encode_place(
        &mut self,
        curr_ver: &HashMap<mir::Local, usize>,
        place: &mir::Place<'tcx>,
    ) -> ExprRet<'vir> {
        self.encode_place_with_ref(curr_ver, place).0
    }

    fn encode_place_with_ref(
        &mut self,
        curr_ver: &HashMap<mir::Local, usize>,
        place: &mir::Place<'tcx>,
    ) -> (ExprRet<'vir>, Option<ExprRet<'vir>>) {
        // TODO: remove (debug)
        assert!(curr_ver.contains_key(&place.local));

        let mut place_ty =  mir::tcx::PlaceTy::from_ty(self.body.local_decls[place.local].ty);
        let mut expr = self.mk_local_ex(place.local, curr_ver[&place.local]);
        let mut place_ref = None;
        // TODO: factor this out (duplication with impure encoder)?
        for elem in place.projection {
            (expr, place_ref) = self.encode_place_element(place_ty, elem, expr, place_ref);
            place_ty = place_ty.projection_ty(self.vcx.tcx, elem);
        }
        // Can we ever have the use of a projected place?
        assert!(place_ty.variant_index.is_none());
        (expr, place_ref)
    }

<<<<<<< HEAD
    fn encode_place_element(&mut self, place_ty: mir::tcx::PlaceTy<'tcx>, elem: mir::PlaceElem<'tcx>, expr: ExprRet<'vir>) -> ExprRet<'vir> {
         match elem {
            mir::ProjectionElem::Deref => {
                assert!(place_ty.variant_index.is_none());
                let e_ty = self.deps.require_local::<SnapshotEnc>(place_ty.ty).unwrap();
                e_ty.specifics.expect_structlike().field_access[0].read.apply(self.vcx, [expr])
=======
    fn encode_place_element(
        &mut self,
        place_ty: mir::tcx::PlaceTy<'tcx>,
        elem: mir::PlaceElem<'tcx>,
        expr: ExprRet<'vir>,
        place_ref: Option<ExprRet<'vir>>
    ) -> (ExprRet<'vir>, Option<ExprRet<'vir>>) {
        match elem {
            mir::ProjectionElem::Deref => {
                assert!(place_ty.variant_index.is_none());
                let e_ty = self.deps.require_local::<SnapshotEnc>(place_ty.ty).unwrap();
                let place_ref = e_ty.specifics.expect_structlike().field_access.get(1).map(|r| r.read.apply(self.vcx, [expr]));
                let expr = e_ty.specifics.expect_structlike().field_access[0].read.apply(self.vcx, [expr]);
                (expr, place_ref)
>>>>>>> 1b9a7042
            }
            mir::ProjectionElem::Field(field_idx, _) => {
                let field_idx= field_idx.as_usize();
                match place_ty.ty.kind() {
                    TyKind::Closure(_def_id, args) => {
                        let upvars = args.as_closure().upvar_tys().iter().collect::<Vec<_>>().len();
                        let tuple_ref = self.deps.require_local::<ViperTupleEnc>(
                            upvars,
                        ).unwrap();
                       (tuple_ref.mk_elem(self.vcx, expr, field_idx), place_ref)
                    }
                    _ => {
                        let e_ty = self.deps.require_ref::<PredicateEnc>(place_ty.ty).unwrap();
                        let struct_like = e_ty.expect_variant_opt(place_ty.variant_index);
                        let proj = struct_like.snap_data.field_access[field_idx].read;
                        let place_ref = place_ref.map(|pr|
                            struct_like.ref_to_field_refs[field_idx].apply(self.vcx, [pr])
                        );
                        (proj.apply(self.vcx, [expr]), place_ref)
                    }
                }
            }
            mir::ProjectionElem::Downcast(..) => (expr, place_ref),
            _ => todo!("Unsupported ProjectionElem {:?}", elem),
        }
    }

    fn encode_prusti_builtin(&mut self, curr_ver: &HashMap<mir::Local, usize>, def_id: DefId, arg_tys: ty::GenericArgsRef<'tcx>, args: &Vec<mir::Operand<'tcx>>) -> ExprRet<'vir> {
        #[derive(Debug)]
        enum PrustiBuiltin {
            Forall,
            SnapshotEquality,
        }

        // TODO: this attribute extraction should be done elsewhere?
        let attrs = self.vcx.tcx.get_attrs_unchecked(def_id);
        let normal_attrs = attrs.iter()
            .filter(|attr| !attr.is_doc_comment())
            .map(|attr| attr.get_normal_item()).collect::<Vec<_>>();
        let mut builtin = None;
        for attr in normal_attrs.iter()
            .filter(|item| item.path.segments.len() == 2
                && item.path.segments[0].ident.as_str() == "prusti"
                && item.path.segments[1].ident.as_str() == "builtin") {
            match &attr.args {
                ast::AttrArgs::Eq(
                    _,
                    ast::AttrArgsEq::Hir(lit),
                ) => {
                    assert!(builtin.is_none(), "multiple prusti::builtin");
                    builtin = Some(match lit.symbol.as_str() {
                        "forall" => PrustiBuiltin::Forall,
                        "snapshot_equality" => PrustiBuiltin::SnapshotEquality,
                        other => panic!("illegal prusti::builtin ({other})"),
                    });
                }
                _ => panic!("illegal prusti::builtin"),
            }
        }

        match builtin.expect("call to unknown non-pure function in pure code") {
            PrustiBuiltin::SnapshotEquality => {
                assert_eq!(args.len(), 2);
                let lhs = self.encode_operand(&curr_ver, &args[0]);
                let rhs = self.encode_operand(&curr_ver, &args[1]);
                let eq_expr  = self.vcx.mk_bin_op_expr(
                    vir::BinOpKind::CmpEq,
                    lhs,
                    rhs,
                );

                let bool_cons = self.deps.require_local::<SnapshotEnc>(
                    self.vcx.tcx.types.bool,
                ).unwrap().specifics.expect_primitive().prim_to_snap;
                bool_cons.apply(self.vcx, [eq_expr])
            }
            PrustiBuiltin::Forall => {
                assert_eq!(arg_tys.len(), 2);
                let (qvar_tys, upvar_tys, cl_def_id) = match arg_tys[1].expect_ty().kind() {
                    TyKind::Closure(cl_def_id, cl_args) => (
                        match cl_args.as_closure().sig().skip_binder().inputs()[0].kind() {
                            TyKind::Tuple(list) => list,
                            _ => unreachable!(),
                        },
                        cl_args.as_closure().upvar_tys().iter().collect::<Vec<_>>(),
                        *cl_def_id,
                    ),
                    _ => panic!("illegal prusti::forall"),
                };

                let qvars = self.vcx.alloc_slice(&qvar_tys.iter()
                    .enumerate()
                    .map(|(idx, qvar_ty)| {
                        let ty_out = self.deps.require_ref::<SnapshotEnc>(
                            qvar_ty,
                        ).unwrap();
                        self.vcx.mk_local_decl(
                            vir::vir_format!(self.vcx, "qvar_{}_{idx}", self.encoding_depth),
                            ty_out.snapshot,
                        )
                    })
                    .collect::<Vec<_>>());
                //let qvar_tuple_ref = self.deps.require_ref::<ViperTupleEnc>(
                //    qvars.len(),
                //).unwrap();
                //let upvar_tuple_ref = self.deps.require_ref::<ViperTupleEnc>(
                //    upvar_tys.len(),
                //).unwrap();

                let mut reify_args = vec![];
                // TODO: big hack!
                //   the problem is that we expect this to
                //   be a simple Expr, but `encode_operand`
                //   returns an ExprRet; do we need ExprRet
                //   to be piped throughout this encoder?
                //   alternatively, can we have an "unlift"
                //   operation, which will work like reify
                //   but panicking on a Lazy(..)?
                reify_args.push(unsafe {
                    std::mem::transmute(self.encode_operand(&curr_ver, &args[1]))
                });
                reify_args.extend((0..qvars.len())
                    .map(|idx| self.vcx.mk_local_ex(
                        vir::vir_format!(self.vcx, "qvar_{}_{idx}", self.encoding_depth),
                    )));

                // TODO: recursively invoke MirPure encoder to encode
                // the body of the closure; pass the closure as the
                // variable to use, then closure access = tuple access
                // (then hope to optimise this away later ...?)
                use vir::Reify;
                let body = self.deps.require_local::<MirPureEnc>(
                    MirPureEncTask {
                        encoding_depth: self.encoding_depth + 1,
                        kind: PureKind::Closure,
                        parent_def_id: cl_def_id,
                        param_env: self.vcx.tcx.param_env(cl_def_id),
                        substs: ty::List::identity_for_item(self.vcx.tcx, cl_def_id),
                        caller_def_id: self.def_id,
                    }
                ).unwrap().expr
                // arguments to the closure are
                // - the closure itself
                // - the qvars
                    .reify(self.vcx, (
                        cl_def_id,
                        self.vcx.alloc_slice(&reify_args),
                    ))
                    .lift();

                let bool = self.deps.require_local::<SnapshotEnc>(
                    self.vcx.tcx.types.bool,
                ).unwrap().specifics;
                let bool = bool.expect_primitive();

                bool.prim_to_snap.apply(self.vcx, [self.vcx.mk_forall_expr(
                    qvars,
                    &[], // TODO
                    bool.snap_to_prim.apply(self.vcx, [body]),
                )])
            }
        }
    }
}

mod rev_doms {
    /// Identical to `body.basic_blocks.dominators()` except in reverse. Since
    /// there may be multiple `Return`/`Unreachable`/etc. terminators, we add a
    /// special end block index which is invalid in `basic_blocks` but pretends
    /// to be the successor of all these no-successor blocks.
    pub struct ReverseDominators {
        pub dom: dominators::Dominators<mir::BasicBlock>,
        pub end: mir::BasicBlock,
    }
    impl ReverseDominators {
        pub fn new<'a, 'tcx>(blocks: &'a mir::BasicBlocks<'tcx>) -> Self {
            let no_succ_blocks = blocks.iter_enumerated().filter(|(_, data)|
                data.terminator().successors().next().is_none()
            ).map(|(bb, _)| bb).collect();
            let rbb = RevBasicBlocks(blocks, no_succ_blocks);
            Self {
                dom: dominators::dominators(&rbb),
                end: rbb.start_node(),
            }
        }
        pub fn immediate_dominator(&self, bb: mir::BasicBlock) -> mir::BasicBlock {
            // This unwrap should never fail since all blocks can reach `end`
            self.dom.immediate_dominator(bb).unwrap()
        }
    }

    use super::*;
    use prusti_rustc_interface::data_structures::graph::*;

    /// A wrapper around `mir::BasicBlocks` which reverses the direction of the
    /// edges. Implements `ControlFlowGraph` such that we can call `dominators`.
    struct RevBasicBlocks<'a, 'tcx>(&'a mir::BasicBlocks<'tcx>, Vec<mir::BasicBlock>);
    impl DirectedGraph for RevBasicBlocks<'_, '_> {
        type Node = mir::BasicBlock;
    }
    impl WithStartNode for RevBasicBlocks<'_, '_> {
        fn start_node(&self) -> Self::Node {
            self.0.next_index()
        }
    }
    impl WithNumNodes for RevBasicBlocks<'_, '_> {
        fn num_nodes(&self) -> usize {
            self.0.num_nodes() + 1
        }
    }
    impl<'graph> GraphPredecessors<'graph> for RevBasicBlocks<'_, '_> {
        type Item = mir::BasicBlock;
        type Iter = Box<dyn Iterator<Item = Self::Item> + 'graph>;
    }
    impl WithPredecessors for RevBasicBlocks<'_, '_> {
        fn predecessors<'a>(&'a self, node: Self::Node) -> <Self as GraphPredecessors<'a>>::Iter {
            if node == self.start_node() {
                Box::new([].into_iter())
            } else if self.1.contains(&node) {
                Box::new([self.start_node()].into_iter())
            } else {
                Box::new(self.0.successors(node))
            }
        }
    }
    impl<'graph> GraphSuccessors<'graph> for RevBasicBlocks<'_, '_> {
        type Item = mir::BasicBlock;
        type Iter = std::iter::Copied<std::slice::Iter<'graph, mir::BasicBlock>>;
    }
    impl WithSuccessors for RevBasicBlocks<'_, '_> {
        fn successors<'a>(&'a self, node: Self::Node) -> <Self as GraphSuccessors<'a>>::Iter {
            if node == self.start_node() {
                self.1.iter().copied()
            } else {
                (&self.0).predecessors(node)
            }
        }
    }
}<|MERGE_RESOLUTION|>--- conflicted
+++ resolved
@@ -487,39 +487,22 @@
         match rvalue {
             mir::Rvalue::Use(op) => self.encode_operand(curr_ver, op),
             // Repeat
-<<<<<<< HEAD
-            mir::Rvalue::Ref(_, _, place) => {
-                let e_rvalue_ty = self.deps.require_local::<SnapshotEnc>(
-                    rvalue_ty,
-                ).unwrap().specifics.expect_structlike().field_snaps_to_snap;
-                let snap = self.encode_place(curr_ver, place);
-                // TODO: make `null` first class and decide if it even belongs here.
-                e_rvalue_ty.apply(self.vcx, &[snap, self.vcx.mk_local_ex("null")])
-=======
             mir::Rvalue::Ref(_, kind, place) => {
                 let e_rvalue_ty = self.deps.require_local::<SnapshotEnc>(
                     rvalue_ty,
                 ).unwrap().specifics.expect_structlike().field_snaps_to_snap;
                 let (snap, place_ref) = self.encode_place_with_ref(curr_ver, place);
-                if kind.mutability().is_mut() {
-                    // We want to distinguish if `place` is a value that lives
-                    // in pure code or not. If it lives in impure (the only way
-                    // that this can happen is that we have a `&mut` argument)
-                    // then we want to return the actual address in the
-                    // snapshot. Otherwise we want to use `null` as this value
-                    // should never escape pure code anyway. Thus `place_ref`
-                    // will return `None` if this isn't a re-borrow, and if it's
-                    // a re-borrow of created-in-pure reference then it will be
-                    // field projections of `null` which is also `null`.
-                    let place_ref = place_ref.unwrap_or_else(|| self.vcx.mk_null());
-                    e_rvalue_ty.apply(self.vcx, &[snap, place_ref])
-                } else {
-                    // For shared borrows we want to use just the snapshot
-                    // without the reference so that snapshot equality compares
-                    // only values.
-                    e_rvalue_ty.apply(self.vcx, &[snap])
-                }
->>>>>>> 1b9a7042
+                // We want to distinguish if `place` is a value that lives
+                // in pure code or not. If it lives in impure (the only way
+                // that this can happen is that we have a `&mut` argument)
+                // then we want to return the actual address in the
+                // snapshot. Otherwise we want to use `null` as this value
+                // should never escape pure code anyway. Thus `place_ref`
+                // will return `None` if this isn't a re-borrow, and if it's
+                // a re-borrow of created-in-pure reference then it will be
+                // field projections of `null` which is also `null`.
+                let place_ref = place_ref.unwrap_or_else(|| self.vcx.mk_null());
+                e_rvalue_ty.apply(self.vcx, &[snap, place_ref])
             }
             // ThreadLocalRef
             // AddressOf
@@ -648,14 +631,6 @@
         (expr, place_ref)
     }
 
-<<<<<<< HEAD
-    fn encode_place_element(&mut self, place_ty: mir::tcx::PlaceTy<'tcx>, elem: mir::PlaceElem<'tcx>, expr: ExprRet<'vir>) -> ExprRet<'vir> {
-         match elem {
-            mir::ProjectionElem::Deref => {
-                assert!(place_ty.variant_index.is_none());
-                let e_ty = self.deps.require_local::<SnapshotEnc>(place_ty.ty).unwrap();
-                e_ty.specifics.expect_structlike().field_access[0].read.apply(self.vcx, [expr])
-=======
     fn encode_place_element(
         &mut self,
         place_ty: mir::tcx::PlaceTy<'tcx>,
@@ -670,7 +645,6 @@
                 let place_ref = e_ty.specifics.expect_structlike().field_access.get(1).map(|r| r.read.apply(self.vcx, [expr]));
                 let expr = e_ty.specifics.expect_structlike().field_access[0].read.apply(self.vcx, [expr]);
                 (expr, place_ref)
->>>>>>> 1b9a7042
             }
             mir::ProjectionElem::Field(field_idx, _) => {
                 let field_idx= field_idx.as_usize();
