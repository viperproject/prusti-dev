use crate::{modify_mir::mir_modify, verifier::verify};

use prusti_common::config;
use prusti_interface::{
    environment::{mir_storage, Environment},
    globals,
    specs::{self, cross_crate::CrossCrateSpecs, is_spec_fn, typed::DefSpecificationMap},
};
use prusti_rustc_interface::{
    borrowck::consumers,
    data_structures::steal::Steal,
    driver::Compilation,
    hir::def::DefKind,
    index::IndexVec,
    interface::{interface::Compiler, Config, Queries, DEFAULT_QUERY_PROVIDERS},
    middle::{
        mir::{self, BorrowCheckResult, MirPass, START_BLOCK},
        query::{ExternProviders, Providers},
        ty::{self, TyCtxt, TypeVisitableExt},
    },
<<<<<<< HEAD
    mir_transform::{self, inline},
    session::Session,
    span::def_id::LocalDefId,
    trait_selection::traits,
=======
    session::{EarlyErrorHandler, Session},
>>>>>>> a0681eed
};

#[derive(Default)]
pub struct PrustiCompilerCalls;

// Running `get_body_with_borrowck_facts` can be very slow, therefore we avoid it when not
// necessary; for crates which won't be verified or spec_fns it suffices to load just the fn body

#[allow(clippy::needless_lifetimes)]
#[tracing::instrument(level = "debug", skip(tcx))]
fn mir_borrowck<'tcx>(tcx: TyCtxt<'tcx>, def_id: LocalDefId) -> &BorrowCheckResult<'tcx> {
    let def_kind = tcx.def_kind(def_id.to_def_id());
    let is_anon_const = matches!(def_kind, DefKind::AnonConst);
    // Anon Const bodies have already been stolen and so will result in a crash
    // when calling `get_body_with_borrowck_facts`. TODO: figure out if we need
    // (anon) const bodies at all, and if so, how to get them?
    if !is_anon_const {
        let consumer_opts = if is_spec_fn(tcx, def_id.to_def_id()) || config::no_verify() {
            consumers::ConsumerOptions::RegionInferenceContext
        } else {
            consumers::ConsumerOptions::PoloniusOutputFacts
        };
        let body_with_facts = consumers::get_body_with_borrowck_facts(tcx, def_id, consumer_opts);
        // SAFETY: This is safe because we are feeding in the same `tcx` that is
        // going to be used as a witness when pulling out the data.
        unsafe {
            mir_storage::store_mir_body(tcx, def_id, body_with_facts);
        }
    }
    let mut providers = Providers::default();
    prusti_rustc_interface::borrowck::provide(&mut providers);
    let original_mir_borrowck = providers.mir_borrowck;
    original_mir_borrowck(tcx, def_id)
}

#[allow(clippy::needless_lifetimes)]
#[tracing::instrument(level = "debug", skip(tcx))]
fn mir_promoted<'tcx>(
    tcx: TyCtxt<'tcx>,
    def_id: LocalDefId,
) -> (
    &'tcx Steal<mir::Body<'tcx>>,
    &'tcx Steal<IndexVec<mir::Promoted, mir::Body<'tcx>>>,
) {
    let original_mir_promoted =
        prusti_rustc_interface::interface::DEFAULT_QUERY_PROVIDERS.mir_promoted;
    let result = original_mir_promoted(tcx, def_id);
    // SAFETY: This is safe because we are feeding in the same `tcx` that is
    // going to be used as a witness when pulling out the data.
    unsafe {
        mir_storage::store_promoted_mir_body(tcx, def_id, result.0.borrow().clone());
    }
    result
}

// a copy of the rust compilers implementation of this query +
// + verification on its first call
// + dead code elimination if enabled
// + insertion of runtime checks if enabled
pub(crate) fn mir_drops_elaborated(tcx: TyCtxt<'_>, def: LocalDefId) -> &Steal<mir::Body<'_>> {
    // run verification here, otherwise we can't rely on results in
    // drops elaborated
    if config::no_verify() {
        return (DEFAULT_QUERY_PROVIDERS.mir_drops_elaborated_and_const_checked)(tcx, def);
    }
    if !globals::verified() {
        let (def_spec, env) = get_specs(tcx, None);
        let env = verify(env, def_spec.clone());
        globals::set_verified();
        globals::store_spec_env(def_spec, env);
    }

    // original compiler code
    if tcx.sess.opts.unstable_opts.drop_tracking_mir
        && let DefKind::Generator = tcx.def_kind(def)
    {
        tcx.ensure_with_value().mir_generator_witnesses(def);
    }
    let mir_borrowck = tcx.mir_borrowck(def);

    let is_fn_like = tcx.def_kind(def).is_fn_like();
    if is_fn_like {
        // Do not compute the mir call graph without said call graph actually being used.
        if inline::Inline.is_enabled(&tcx.sess) {
            tcx.ensure_with_value()
                .mir_inliner_callees(ty::InstanceDef::Item(def.to_def_id()));
        }
    }

    let (body, _) = tcx.mir_promoted(def);
    let mut body = body.steal();

    // ################################################
    // Inserted Modifications
    // ################################################
    let local_decls = body.local_decls.clone();
    let def_id = def.to_def_id();
    if config::remove_dead_code() {
        mir_modify::dead_code_elimination(tcx, &mut body, def_id);
    }
    if config::insert_runtime_checks() {
        mir_modify::insert_runtime_checks(&mut body, def_id, tcx, &local_decls);
    }
    // ################################################
    // End of Modifications, back to original compiler
    // code!
    // ################################################

    if let Some(error_reported) = mir_borrowck.tainted_by_errors {
        body.tainted_by_errors = Some(error_reported);
    }
    let predicates = tcx
        .predicates_of(body.source.def_id())
        .predicates
        .iter()
        .filter_map(|(p, _)| if p.is_global() { Some(*p) } else { None });
    if traits::impossible_predicates(tcx, traits::elaborate(tcx, predicates).collect()) {
        // Clear the body to only contain a single `unreachable` statement.
        let bbs = body.basic_blocks.as_mut();
        bbs.raw.truncate(1);
        bbs[START_BLOCK].statements.clear();
        bbs[START_BLOCK].terminator_mut().kind = mir::TerminatorKind::Unreachable;
        body.var_debug_info.clear();
        body.local_decls.raw.truncate(body.arg_count + 1);
    }

    mir_transform::run_analysis_to_runtime_passes(tcx, &mut body);

    // Only available once rust is updated!
    // Now that drop elaboration has been performed, we can check for
    // unconditional drop recursion.
    // mir_build::lints::check_drop_recursion(tcx, &body);

    tcx.alloc_steal_mir(body)
}

impl prusti_rustc_interface::driver::Callbacks for PrustiCompilerCalls {
    fn config(&mut self, config: &mut Config) {
        assert!(config.override_queries.is_none());
        config.override_queries = Some(
            |_session: &Session, providers: &mut Providers, _external: &mut ExternProviders| {
                providers.mir_borrowck = mir_borrowck;
                providers.mir_promoted = mir_promoted;
                providers.mir_drops_elaborated_and_const_checked = mir_drops_elaborated;
            },
        );
    }
    #[tracing::instrument(level = "debug", skip_all)]
    fn after_expansion<'tcx>(
        &mut self,
        compiler: &Compiler,
        queries: &'tcx Queries<'tcx>,
    ) -> Compilation {
        if compiler.session().is_rust_2015() {
            compiler
                .session()
                .struct_warn(
                    "Prusti specifications are supported only from 2018 edition. Please \
                    specify the edition with adding a command line argument `--edition=2018` or \
                    `--edition=2021`.",
                )
                .emit();
        }
        compiler.session().abort_if_errors();
        if config::print_desugared_specs() {
            // based on the implementation of rustc_driver::pretty::print_after_parsing
            queries.global_ctxt().unwrap().enter(|tcx| {
                let sess = compiler.session();
                let krate = &tcx.resolver_for_lowering(()).borrow().1;
                let src_name = sess.io.input.source_name();
                let src = sess
                    .source_map()
                    .get_source_file(&src_name)
                    .expect("get_source_file")
                    .src
                    .as_ref()
                    .expect("src")
                    .to_string();
                print!(
                    "{}",
                    prusti_rustc_interface::ast_pretty::pprust::print_crate(
                        sess.source_map(),
                        krate,
                        src_name,
                        src,
                        &prusti_rustc_interface::ast_pretty::pprust::state::NoAnn,
                        false,
                        sess.edition(),
                        &sess.parse_sess.attr_id_generator,
                    )
                );
            });
        }
        Compilation::Continue
    }

    #[tracing::instrument(level = "debug", skip_all)]
    fn after_analysis<'tcx>(
        &mut self,
        _error_handler: &EarlyErrorHandler,
        compiler: &Compiler,
        _queries: &'tcx Queries<'tcx>,
    ) -> Compilation {
        compiler.session().abort_if_errors();
        if config::full_compilation() {
            // verification moved into mir_drops_elaborated query!
            Compilation::Continue
        } else {
            Compilation::Stop
        }
    }
}

pub fn get_specs<'tcx>(
    tcx: TyCtxt<'tcx>,
    compiler_opt: Option<&Compiler>,
) -> (DefSpecificationMap, Environment<'tcx>) {
    let mut env = Environment::new(tcx, env!("CARGO_PKG_VERSION"));

    // when get_specs is first called from an overriden query
    // (as is the case for runtime checks), we don't have
    // access to the compiler, so for now we just skip the
    // checking then
    if let Some(compiler) = compiler_opt {
        let spec_checker = specs::checker::SpecChecker::new();
        spec_checker.check(&env);
        compiler.session().abort_if_errors();
    } else if env.diagnostic.has_errors() {
        // TODO: still give some sensible error?
        // Does it make a difference if we show the errors
        // once get_specs returns in callbacks?
        panic!("Spec checking caused errors. No good error message because runtime checks are enabled. This is a TODO");
    }
    let hir = env.query.hir();
    let mut spec_collector = specs::SpecCollector::new(&mut env);
    spec_collector.collect_specs(hir);

    let mut def_spec = spec_collector.build_def_specs();
    if config::print_typeckd_specs() {
        for value in def_spec.all_values_debug(config::hide_uuids()) {
            println!("{value}");
        }
    }
    CrossCrateSpecs::import_export_cross_crate(&mut env, &mut def_spec);
    (def_spec, env)
}<|MERGE_RESOLUTION|>--- conflicted
+++ resolved
@@ -18,14 +18,10 @@
         query::{ExternProviders, Providers},
         ty::{self, TyCtxt, TypeVisitableExt},
     },
-<<<<<<< HEAD
     mir_transform::{self, inline},
-    session::Session,
-    span::def_id::LocalDefId,
+    span::def_id::{LocalDefId, LOCAL_CRATE},
     trait_selection::traits,
-=======
     session::{EarlyErrorHandler, Session},
->>>>>>> a0681eed
 };
 
 #[derive(Default)]
@@ -91,10 +87,12 @@
     if config::no_verify() {
         return (DEFAULT_QUERY_PROVIDERS.mir_drops_elaborated_and_const_checked)(tcx, def);
     }
-    if !globals::verified() {
+    let def_id = def.to_def_id();
+    if !globals::verified(def_id.krate) {
         let (def_spec, env) = get_specs(tcx, None);
+        println!("Starting Verification");
         let env = verify(env, def_spec.clone());
-        globals::set_verified();
+        globals::set_verified(def_id.krate);
         globals::store_spec_env(def_spec, env);
     }
 
@@ -122,7 +120,6 @@
     // Inserted Modifications
     // ################################################
     let local_decls = body.local_decls.clone();
-    let def_id = def.to_def_id();
     if config::remove_dead_code() {
         mir_modify::dead_code_elimination(tcx, &mut body, def_id);
     }
@@ -227,8 +224,20 @@
         &mut self,
         _error_handler: &EarlyErrorHandler,
         compiler: &Compiler,
-        _queries: &'tcx Queries<'tcx>,
+        queries: &'tcx Queries<'tcx>,
     ) -> Compilation {
+        compiler.session().abort_if_errors();
+        queries.global_ctxt().unwrap().enter(|tcx| {
+            if !globals::verified(LOCAL_CRATE) {
+                let (def_spec, env) = get_specs(tcx, Some(compiler));
+                if !config::no_verify() {
+                    let env = verify(env, def_spec.clone());
+
+                    globals::set_verified(LOCAL_CRATE);
+                    globals::store_spec_env(def_spec, env);
+                }
+            }
+        });
         compiler.session().abort_if_errors();
         if config::full_compilation() {
             // verification moved into mir_drops_elaborated query!
