--- conflicted
+++ resolved
@@ -100,8 +100,8 @@
                     println!("{}", value);
                 }
             }
-<<<<<<< HEAD
 
+            CrossCrateSpecs::import_export_cross_crate(&mut env, &mut def_spec);
             if config::vis_pcs_facts() {
                 vis_pcs_facts(&env).unwrap();
             } else if config::dump_operational_pcs() {
@@ -110,10 +110,6 @@
                     Err(e) => e.emit(&env),
                 }
             } else if !config::no_verify() {
-=======
-            CrossCrateSpecs::import_export_cross_crate(&mut env, &mut def_spec);
-            if !config::no_verify() {
->>>>>>> efe9f227
                 verify(env, def_spec);
             }
         });
