--- conflicted
+++ resolved
@@ -18,15 +18,11 @@
         query::{ExternProviders, Providers},
         ty::{self, TyCtxt, TypeVisitableExt},
     },
-<<<<<<< HEAD
     mir_build,
     mir_transform::{self, inline},
-    session::{EarlyErrorHandler, Session},
+    session::Session,
     span::def_id::{DefId, LocalDefId, LOCAL_CRATE},
     trait_selection::traits,
-=======
-    session::Session,
->>>>>>> 24bd4c55
 };
 
 #[derive(Default)]
