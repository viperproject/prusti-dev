--- conflicted
+++ resolved
@@ -142,13 +142,6 @@
                     verify(env, def_spec, verification_task);
                 } else {
                     let target_def_path = config::selective_verify().unwrap();
-<<<<<<< HEAD
-                    info!(
-                        "Selective Verification invoked for method {}\n\n\n",
-                        target_def_path
-                    );
-=======
->>>>>>> 91b91c4b
                     let procedures = annotated_procedures
                         .into_iter()
                         .filter(|x| env.name.get_unique_item_name(*x) == target_def_path)
