// © 2020, ETH Zurich
//
// This Source Code Form is subject to the terms of the Mozilla Public
// License, v. 2.0. If a copy of the MPL was not distributed with this
// file, You can obtain one at http://mozilla.org/MPL/2.0/.

#![feature(rustc_private)]
#![feature(proc_macro_internals)]
#![feature(decl_macro)]
#![feature(box_syntax)]
#![deny(unused_must_use)]

mod arg_value;
mod callbacks;
mod verifier;

use arg_value::arg_value;
use callbacks::PrustiCompilerCalls;
use lazy_static::lazy_static;
use log::info;
use prusti_common::{config, report::user, Stopwatch};
use prusti_rustc_interface::interface::interface::try_print_query_stack;
use std::{borrow::Cow, env, panic};
use tracing_chrome::{ChromeLayerBuilder, FlushGuard};
use tracing_subscriber::{filter::EnvFilter, prelude::*};

/// Link to report Prusti bugs
const BUG_REPORT_URL: &str = "https://github.com/viperproject/prusti-dev/issues/new";

// lazy_static! {
//     static ref ICE_HOOK: Box<dyn Fn(&panic::PanicInfo<'_>) + Sync + Send + 'static> = {
//         let hook = panic::take_hook();
//         // panic::set_hook(box |info| report_prusti_ice(info, BUG_REPORT_URL));
//         hook
//     };
// }

fn get_prusti_version_info() -> String {
    format!(
        "{}, commit {} {}, built on {}",
        env!("CARGO_PKG_VERSION"),
        option_env!("COMMIT_HASH").unwrap_or("<unknown>"),
        option_env!("COMMIT_TIME").unwrap_or("<unknown>"),
        option_env!("BUILD_TIME").unwrap_or("<unknown>"),
    )
}

/// Report a readable error message in case of panic, with a link to open a new Prusti issue.
fn report_prusti_ice(info: &panic::PanicInfo<'_>, bug_report_url: &str) {
    // Invoke our ICE handler, which prints the actual panic message and optionally a backtrace
    // (*ICE_HOOK)(info);

    // Separate the output with an empty line
    eprintln!();

    let fallback_bundle = prusti_rustc_interface::errors::fallback_fluent_bundle(
        prusti_rustc_interface::errors::DEFAULT_LOCALE_RESOURCES,
        false,
    );
    let emitter = box prusti_rustc_interface::errors::emitter::EmitterWriter::stderr(
        prusti_rustc_interface::errors::ColorConfig::Auto,
        None,
        None,
        fallback_bundle,
        false,
        false,
        None,
        false,
        false,
    );
    let handler = prusti_rustc_interface::errors::Handler::with_emitter(true, None, emitter);

    // a .span_bug or .bug call has already printed what it wants to print.
    if !info
        .payload()
        .is::<prusti_rustc_interface::errors::ExplicitBug>()
    {
        let mut d = prusti_rustc_interface::errors::Diagnostic::new(
            prusti_rustc_interface::errors::Level::Bug,
            "unexpected panic",
        );
        handler.emit_diagnostic(&mut d);
    }

    let version_info = get_prusti_version_info();

    let xs: Vec<Cow<'static, str>> = vec![
        "Prusti or the compiler unexpectedly panicked. This is a bug.".into(),
        format!("We would appreciate a bug report: {bug_report_url}").into(),
        format!("Prusti version: {version_info}").into(),
    ];

    for note in &xs {
        handler.note_without_error(note.as_ref());
    }

    // If backtraces are enabled, also print the query stack
    let backtrace = env::var_os("RUST_BACKTRACE").map_or(false, |x| &x != "0");

    if backtrace {
        try_print_query_stack(&handler, None);
    }
}

/// Initialize Prusti and the Rust compiler loggers.
fn init_loggers() -> Option<FlushGuard> {
    // TODO: The `config::log() != ""` here is very bad; it makes us ignore the `log_tracing` flag
    // It's enabled so that we only create a `trace.json` file if the user has explicitly requested logging
    let guard = if config::log_tracing() && !config::log().is_empty() {
        let log_dir = config::log_dir();
        std::fs::create_dir_all(&log_dir).expect("failed to create log directory");
        let filter = EnvFilter::new(config::log());
        let (chrome_layer, guard) = ChromeLayerBuilder::new()
            .file(log_dir.join("trace.json"))
            .include_args(true)
            .build();
        tracing_subscriber::registry()
            .with(filter)
            .with(chrome_layer)
            .init();
        Some(guard)
    } else {
        env_logger::init_from_env(
            env_logger::Env::new()
                .filter_or("PRUSTI_LOG", config::log())
                .write_style_or("PRUSTI_LOG_STYLE", config::log_style()),
        );
        None
    };

    prusti_rustc_interface::driver::init_rustc_env_logger();
    guard
}

fn main() {
    let stopwatch = Stopwatch::start("prusti", "main");

    // We assume that prusti-rustc already removed the first "rustc" argument
    // added by RUSTC_WRAPPER and all command line arguments -P<arg>=<val>
    // have been filtered out.
    let original_rustc_args = config::get_filtered_args();

    // If the environment asks us to actually be rustc, then run `rustc` instead of Prusti.
    if config::be_rustc() {
        prusti_rustc_interface::driver::main();
    }

    // This environment variable will not be set when building dependencies.
    let is_primary_package = env::var("CARGO_PRIMARY_PACKAGE").is_ok();
    // Is this crate a dependency when user doesn't want to verify dependencies
    let is_no_verify_dep_crate = !is_primary_package && config::no_verify_deps();

    // Would `cargo check` not report errors for this crate? That is, are lints disabled
    // (i.e. is this a non-local crate)
    let are_lints_disabled =
        arg_value(&original_rustc_args, "--cap-lints", |val| val == "allow").is_some();

    // Remote dependencies (e.g. from git/crates.io), or any dependencies if `no_verify_deps`,
    // are not verified. However, we still run Prusti on them to export potential specs.
    if is_no_verify_dep_crate || are_lints_disabled {
        config::set_no_verify(true);
    }

<<<<<<< HEAD
    // lazy_static::initialize(&ICE_HOOK);
    init_loggers();
=======
    lazy_static::initialize(&ICE_HOOK);
    let _guard = init_loggers();
>>>>>>> d1d4dccb

    // Disable incremental compilation because it causes mir_borrowck not to
    // be called.
    let mut rustc_args = Vec::new();
    let mut is_codegen = false;
    for arg in original_rustc_args {
        if arg == "--codegen" || arg == "-C" {
            is_codegen = true;
        } else if is_codegen && arg.starts_with("incremental=") {
            // Just drop the argument.
            is_codegen = false;
        } else {
            if is_codegen {
                rustc_args.push("-C".to_owned());
                is_codegen = false;
            }
            rustc_args.push(arg);
        }
    }

    let exit_code = prusti_rustc_interface::driver::catch_with_exit_code(move || {
        user::message(format!(
            "{}\n{}\n{}\n",
            r"  __          __        __  ___             ",
            r" |__)  _\/_  |__) |  | /__`  |   ____\/_  | ",
            r" |      /\   |  \ \__/ .__/  |       /\   | ",
        ));
        user::message(format!("Prusti version: {}", get_prusti_version_info()));
        info!("Prusti version: {}", get_prusti_version_info());

        rustc_args.push("-Zalways-encode-mir".to_owned());
        rustc_args.push("-Zcrate-attr=feature(type_ascription)".to_owned());
        rustc_args.push("-Zcrate-attr=feature(stmt_expr_attributes)".to_owned());
        rustc_args.push("-Zcrate-attr=feature(register_tool)".to_owned());
        rustc_args.push("-Zcrate-attr=register_tool(prusti)".to_owned());

        if config::check_overflows() {
            // Some crates might have a `overflow-checks = false` in their `Cargo.toml` to
            // disable integer overflow checks, but we want to override that.
            rustc_args.push("-Coverflow-checks=on".to_owned());
        }

        if config::dump_debug_info() {
            rustc_args.push(format!(
                "-Zdump-mir-dir={}",
                config::log_dir()
                    .join("mir")
                    .to_str()
                    .expect("failed to configure dump-mir-dir")
            ));
            rustc_args.push("-Zdump-mir=all".to_owned());
            rustc_args.push("-Zdump-mir-graphviz".to_owned());
            if !config::ignore_regions() {
                rustc_args.push("-Zidentify-regions=yes".to_owned());
            }
        }
        if config::dump_nll_facts() {
            rustc_args.push("-Znll-facts=yes".to_string());
            rustc_args.push(format!(
                "-Znll-facts-dir={}",
                config::log_dir()
                    .join("nll-facts")
                    .to_str()
                    .expect("failed to configure nll-facts-dir")
            ));
        }

        let mut callbacks = PrustiCompilerCalls::default();

        prusti_rustc_interface::driver::RunCompiler::new(&rustc_args, &mut callbacks).run()
    });
    let duration = stopwatch.finish();
    if let Some(deadline) = config::verification_deadline() {
        // Check that we met the deadline.
        assert!(
            duration < std::time::Duration::from_secs(deadline),
            "Prusti failed to finish within {deadline} seconds. It finished in {duration:?}.",
        );
    }
    std::process::exit(exit_code)
}<|MERGE_RESOLUTION|>--- conflicted
+++ resolved
@@ -161,13 +161,8 @@
         config::set_no_verify(true);
     }
 
-<<<<<<< HEAD
-    // lazy_static::initialize(&ICE_HOOK);
-    init_loggers();
-=======
     lazy_static::initialize(&ICE_HOOK);
     let _guard = init_loggers();
->>>>>>> d1d4dccb
 
     // Disable incremental compilation because it causes mir_borrowck not to
     // be called.
