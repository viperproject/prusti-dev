--- conflicted
+++ resolved
@@ -11,29 +11,19 @@
 use rustc_codegen_utils::codegen_backend::CodegenBackend;
 use rustc_driver::{driver, Compilation, CompilerCalls, RustcDefaultCalls};
 use rustc_errors;
-<<<<<<< HEAD
 use std::{
     self,
     cell::Cell,
-    env::var,
     path::PathBuf,
     rc::Rc,
     sync::{Arc, Mutex},
 };
-=======
-use std;
-use std::cell::Cell;
-use std::path::PathBuf;
-use std::rc::Rc;
-use std::sync::{Arc,Mutex};
-use std::time::Instant;
->>>>>>> 83d9d34d
 use syntax::ast;
 use typeck;
 use verifier;
 
+use prusti_common::config;
 use prusti_interface::trait_register::TraitRegister;
-use prusti_common::config;
 
 pub struct RegisterCalls {
     default: Box<RustcDefaultCalls>,
