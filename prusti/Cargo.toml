[package]
name = "prusti"
version = "0.3.0"
authors = ["Prusti Devs <prusti_developers@sympa.ethz.ch>"]
edition = "2021"

[[bin]]
name = "prusti-driver"
path = "src/driver.rs"
test = false # we have no unit tests
doctest = false # and no doc tests

[dependencies]
env_logger = "0.10"
prusti-interface = { path = "../prusti-interface" }
prusti-viper = { path = "../prusti-viper" }
prusti-common = { path = "../prusti-common" }
prusti-rustc-interface = { path = "../prusti-rustc-interface" }
log = { version = "0.4", features = ["release_max_level_info"] }
lazy_static = "1.4.0"
<<<<<<< HEAD
serde = { version = "1.0", features = ["derive"] }
serde_json = "1.0"
=======
tracing = { path = "../tracing" }
tracing-subscriber = { version = "0.3", features = ["env-filter"] }
tracing-chrome = "0.7"
>>>>>>> 2cadbf47

[build-dependencies]
chrono = { version = "0.4.22", default-features = false, features = ["clock"] }

[package.metadata.rust-analyzer]
# This crate uses #[feature(rustc_private)]
rustc_private = true<|MERGE_RESOLUTION|>--- conflicted
+++ resolved
@@ -18,14 +18,11 @@
 prusti-rustc-interface = { path = "../prusti-rustc-interface" }
 log = { version = "0.4", features = ["release_max_level_info"] }
 lazy_static = "1.4.0"
-<<<<<<< HEAD
 serde = { version = "1.0", features = ["derive"] }
 serde_json = "1.0"
-=======
 tracing = { path = "../tracing" }
 tracing-subscriber = { version = "0.3", features = ["env-filter"] }
 tracing-chrome = "0.7"
->>>>>>> 2cadbf47
 
 [build-dependencies]
 chrono = { version = "0.4.22", default-features = false, features = ["clock"] }
