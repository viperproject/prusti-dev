--- conflicted
+++ resolved
@@ -8,7 +8,6 @@
 
 #[ensures="after_expiry(x.val == before_expiry(result.val))"]
 fn identity(x: &mut T) -> &mut T {
-<<<<<<< HEAD
     x
 }
 
@@ -33,8 +32,6 @@
 
 #[ensures="after_expiry(x.val != before_expiry(result.val))"]
 fn identity5(x: &mut T) -> &mut T { //~ ERROR pledge
-=======
->>>>>>> e30af763
     x
 }
 
@@ -46,36 +43,6 @@
     assert!(t.val == 6);
 }
 
-<<<<<<< HEAD
-=======
-#[ensures="result.val == v"]    // TODO x.val is illegal, but we crash instead of giving a proper error.
-#[ensures="after_expiry(x.val == before_expiry(result.val))"]
-fn identity2(x: &mut T, v: i32) -> &mut T {
-    x.val = v;
-    x
-}
-
-#[ensures="*result == v"]
-#[ensures="after_expiry(x.val != before_expiry(*result))"]
-fn identity3(x: &mut T, v: i32) -> &mut i32 { //~ ERROR
-    x.val = v;
-    &mut x.val
-}
-
-fn identity_use2() {
-    let mut t = T { val: 5 };
-    assert!(t.val == 5);
-    let y = &mut t;
-    assert!(y.val == 5);
-    let z = identity(y);
-    z.val = 6;
-    let x = identity2(z, 7);
-    let v = identity3(x, 8);
-    assert!(*v == 8);
-    assert!(t.val == 8);
-}
-
->>>>>>> e30af763
 fn identity_use3() {
     let mut t = T { val: 5 };
     assert!(t.val == 5);
