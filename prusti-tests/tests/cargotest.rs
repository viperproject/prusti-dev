--- conflicted
+++ resolved
@@ -235,7 +235,11 @@
     test_local_project("overflow_checks");
 }
 
-<<<<<<< HEAD
+#[cargo_test]
+fn test_timsort() {
+    test_local_project("verifying_tim_sort");
+}
+
 // TODO: automatically create a test for each folder in `test/cargo_verify`.
 
 #[cargo_test]
@@ -244,12 +248,4 @@
         "library_contracts_test",
         &["library_contracts_lib", "library_contracts_extern_specs"],
     );
-}
-=======
-#[cargo_test]
-fn test_timsort() {
-    test_local_project("verifying_tim_sort");
-}
-
-// TODO: automatically create a test for each folder in `test/cargo_verify`.
->>>>>>> c6d6285a
+}