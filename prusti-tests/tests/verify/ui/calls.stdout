// compile-flags: -Pprint_desugared_specs=true -Pprint_typeckd_specs=true -Phide_uuids=true -Poptimizations=none
// normalize-stdout-test: "[a-z0-9]{32}" -> "$(NUM_UUID)"
// normalize-stdout-test: "[a-z0-9]{8}-[a-z0-9]{4}-[a-z0-9]{4}-[a-z0-9]{4}-[a-z0-9]{12}" -> "$(UUID)"
// normalize-stdout-test: "/[[a-z0-9]{4}/]::" -> "[$(CRATE_ID)]::"
// normalize-stdout-test: "#/[prusti::specs_version = /x22.+/x22/]" -> "#[prusti::specs_version = $(SPECS_VERSION)]"







// test that we get correct span information




#![feature(stmt_expr_attributes)]
#![feature(register_tool)]
#![register_tool(prusti)]
#[prelude_import]
use std::prelude::rust_2018::*;
#[macro_use]
extern crate std;
use prusti_contracts::*;
#[allow(unused_must_use, unused_parens, unused_variables, dead_code,
non_snake_case)]
#[prusti::spec_only]
#[prusti::spec_id = "$(NUM_UUID)"]
fn prusti_post_item_max_$(NUM_UUID)(a: i32, b: i32,
    result: i32) -> bool {
    let prusti_result: bool = (result == a) || (result == b);
    prusti_result
}
#[allow(unused_must_use, unused_parens, unused_variables, dead_code,
non_snake_case)]
#[prusti::spec_only]
#[prusti::spec_id = "$(NUM_UUID)"]
fn prusti_post_item_max_$(NUM_UUID)(a: i32, b: i32,
    result: i32) -> bool {
    let prusti_result: bool = (result >= a) && (result >= b);
    prusti_result
}
#[prusti::post_spec_id_ref = "$(NUM_UUID)"]
#[prusti::post_spec_id_ref = "$(NUM_UUID)"]
#[prusti::specs_version = $(SPECS_VERSION)]
fn max(a: i32, b: i32) -> i32 { if a > b { a } else { b } }
fn test_max1() {
    let a = 5;
    let b = 6;
    let z = max(a, b);
    if !(z == 6) { ::core::panicking::panic("assertion failed: z == 6") };
}
fn test_max2() {
    let a = 5;
    let b = 6;
    let z = max(a, b);
    if !(z == 5) { ::core::panicking::panic("assertion failed: z == 5") };
}
#[allow(unused_must_use, unused_parens, unused_variables, dead_code,
non_snake_case)]
#[prusti::spec_only]
#[prusti::spec_id = "$(NUM_UUID)"]
fn prusti_post_item_test_max3_$(NUM_UUID)(result: i32)
    -> bool {
<<<<<<< HEAD
    !!((((true) &&
                                    ((if (true) {
                                                    let rhs: bool = (result == 3);
                                                    rhs
                                                } else { true }))) && (((true) || (false)))): bool)
=======
    let prusti_result: bool =
        ((true) && ((!(true) || (result == 3)))) && (((true) || (false)));
    prusti_result
>>>>>>> 5486c19e
}
#[prusti::post_spec_id_ref = "$(NUM_UUID)"]
#[prusti::specs_version = $(SPECS_VERSION)]
fn test_max3() -> i32 { let a = 4; let b = 3; max(a, b) }
fn main() {}
ProcedureSpecification { source: DefId(0:11 ~ calls[$(CRATE_ID)]::test_max3), kind: Inherent(Impure), pres: Empty, posts: Inherent([DefId(0:10 ~ calls[$(CRATE_ID)]::prusti_post_item_test_max3_$(NUM_UUID))]), pledges: Empty, trusted: Inherent(false), terminates: Inherent(None), purity: Inherent(None) }
ProcedureSpecification { source: DefId(0:9 ~ calls[$(CRATE_ID)]::max), kind: Inherent(Impure), pres: Empty, posts: Inherent([DefId(0:7 ~ calls[$(CRATE_ID)]::prusti_post_item_max_$(NUM_UUID)), DefId(0:8 ~ calls[$(CRATE_ID)]::prusti_post_item_max_$(NUM_UUID))]), pledges: Empty, trusted: Inherent(false), terminates: Inherent(None), purity: Inherent(None) }<|MERGE_RESOLUTION|>--- conflicted
+++ resolved
@@ -63,17 +63,13 @@
 #[prusti::spec_id = "$(NUM_UUID)"]
 fn prusti_post_item_test_max3_$(NUM_UUID)(result: i32)
     -> bool {
-<<<<<<< HEAD
-    !!((((true) &&
-                                    ((if (true) {
-                                                    let rhs: bool = (result == 3);
-                                                    rhs
-                                                } else { true }))) && (((true) || (false)))): bool)
-=======
     let prusti_result: bool =
-        ((true) && ((!(true) || (result == 3)))) && (((true) || (false)));
+        ((true) &&
+                    ((if (true) {
+                                    let rhs: bool = (result == 3);
+                                    rhs
+                                } else { true }))) && (((true) || (false)));
     prusti_result
->>>>>>> 5486c19e
 }
 #[prusti::post_spec_id_ref = "$(NUM_UUID)"]
 #[prusti::specs_version = $(SPECS_VERSION)]
