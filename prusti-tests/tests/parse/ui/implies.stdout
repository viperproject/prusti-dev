--- conflicted
+++ resolved
@@ -28,12 +28,9 @@
 #[prusti::spec_only]
 #[prusti::spec_id = "$(NUM_UUID)"]
 fn prusti_pre_item_test1_$(NUM_UUID)() -> bool {
-<<<<<<< HEAD
-    !!((if (true) { let rhs: bool = (true); rhs } else { true }): bool)
-=======
-    let prusti_result: bool = !(true) || (true);
+    let prusti_result: bool =
+        if (true) { let rhs: bool = (true); rhs } else { true };
     prusti_result
->>>>>>> 5486c19e
 }
 #[prusti::pre_spec_id_ref = "$(NUM_UUID)"]
 #[prusti::specs_version = $(SPECS_VERSION)]
@@ -43,16 +40,13 @@
 #[prusti::spec_only]
 #[prusti::spec_id = "$(NUM_UUID)"]
 fn prusti_pre_item_test2_$(NUM_UUID)() -> bool {
-<<<<<<< HEAD
-    !!((if (true) {
-                                let rhs: bool =
-                                    (if (true) { let rhs: bool = (true); rhs } else { true });
-                                rhs
-                            } else { true }): bool)
-=======
-    let prusti_result: bool = !(true) || (!(true) || (true));
+    let prusti_result: bool =
+        if (true) {
+                let rhs: bool =
+                    (if (true) { let rhs: bool = (true); rhs } else { true });
+                rhs
+            } else { true };
     prusti_result
->>>>>>> 5486c19e
 }
 #[prusti::pre_spec_id_ref = "$(NUM_UUID)"]
 #[prusti::specs_version = $(SPECS_VERSION)]
@@ -62,16 +56,13 @@
 #[prusti::spec_only]
 #[prusti::spec_id = "$(NUM_UUID)"]
 fn prusti_pre_item_test3_$(NUM_UUID)() -> bool {
-<<<<<<< HEAD
-    !!((if (true) {
-                                let rhs: bool =
-                                    ((if (true) { let rhs: bool = (true); rhs } else { true }));
-                                rhs
-                            } else { true }): bool)
-=======
-    let prusti_result: bool = !(true) || ((!(true) || (true)));
+    let prusti_result: bool =
+        if (true) {
+                let rhs: bool =
+                    ((if (true) { let rhs: bool = (true); rhs } else { true }));
+                rhs
+            } else { true };
     prusti_result
->>>>>>> 5486c19e
 }
 #[prusti::pre_spec_id_ref = "$(NUM_UUID)"]
 #[prusti::specs_version = $(SPECS_VERSION)]
@@ -81,15 +72,12 @@
 #[prusti::spec_only]
 #[prusti::spec_id = "$(NUM_UUID)"]
 fn prusti_pre_item_test4_$(NUM_UUID)() -> bool {
-<<<<<<< HEAD
-    !!((if ((if (true) { let rhs: bool = (true); rhs } else { true })) {
-                                let rhs: bool = (true);
-                                rhs
-                            } else { true }): bool)
-=======
-    let prusti_result: bool = !((!(true) || (true))) || (true);
+    let prusti_result: bool =
+        if ((if (true) { let rhs: bool = (true); rhs } else { true })) {
+                let rhs: bool = (true);
+                rhs
+            } else { true };
     prusti_result
->>>>>>> 5486c19e
 }
 #[prusti::pre_spec_id_ref = "$(NUM_UUID)"]
 #[prusti::specs_version = $(SPECS_VERSION)]
@@ -99,16 +87,13 @@
 #[prusti::spec_only]
 #[prusti::spec_id = "$(NUM_UUID)"]
 fn prusti_pre_item_test5_$(NUM_UUID)() -> bool {
-<<<<<<< HEAD
-    !!((if ((if (true) { let rhs: bool = (true); rhs } else { true })) {
-                                let rhs: bool =
-                                    ((if (true) { let rhs: bool = (true); rhs } else { true }));
-                                rhs
-                            } else { true }): bool)
-=======
-    let prusti_result: bool = !((!(true) || (true))) || ((!(true) || (true)));
+    let prusti_result: bool =
+        if ((if (true) { let rhs: bool = (true); rhs } else { true })) {
+                let rhs: bool =
+                    ((if (true) { let rhs: bool = (true); rhs } else { true }));
+                rhs
+            } else { true };
     prusti_result
->>>>>>> 5486c19e
 }
 #[prusti::pre_spec_id_ref = "$(NUM_UUID)"]
 #[prusti::specs_version = $(SPECS_VERSION)]
@@ -118,12 +103,9 @@
 #[prusti::spec_only]
 #[prusti::spec_id = "$(NUM_UUID)"]
 fn prusti_pre_item_test21_$(NUM_UUID)() -> bool {
-<<<<<<< HEAD
-    !!((if (true) { let rhs: bool = (true); rhs } else { true }): bool)
-=======
-    let prusti_result: bool = !(true) || (true);
+    let prusti_result: bool =
+        if (true) { let rhs: bool = (true); rhs } else { true };
     prusti_result
->>>>>>> 5486c19e
 }
 #[prusti::pre_spec_id_ref = "$(NUM_UUID)"]
 #[prusti::specs_version = $(SPECS_VERSION)]
@@ -133,16 +115,13 @@
 #[prusti::spec_only]
 #[prusti::spec_id = "$(NUM_UUID)"]
 fn prusti_pre_item_test22_$(NUM_UUID)() -> bool {
-<<<<<<< HEAD
-    !!((if (true) {
-                                let rhs: bool =
-                                    (if (true) { let rhs: bool = (true); rhs } else { true });
-                                rhs
-                            } else { true }): bool)
-=======
-    let prusti_result: bool = !(true) || (!(true) || (true));
+    let prusti_result: bool =
+        if (true) {
+                let rhs: bool =
+                    (if (true) { let rhs: bool = (true); rhs } else { true });
+                rhs
+            } else { true };
     prusti_result
->>>>>>> 5486c19e
 }
 #[prusti::pre_spec_id_ref = "$(NUM_UUID)"]
 #[prusti::specs_version = $(SPECS_VERSION)]
@@ -152,16 +131,13 @@
 #[prusti::spec_only]
 #[prusti::spec_id = "$(NUM_UUID)"]
 fn prusti_pre_item_test23_$(NUM_UUID)() -> bool {
-<<<<<<< HEAD
-    !!((if (true) {
-                                let rhs: bool =
-                                    ((if (true) { let rhs: bool = (true); rhs } else { true }));
-                                rhs
-                            } else { true }): bool)
-=======
-    let prusti_result: bool = !(true) || ((!(true) || (true)));
+    let prusti_result: bool =
+        if (true) {
+                let rhs: bool =
+                    ((if (true) { let rhs: bool = (true); rhs } else { true }));
+                rhs
+            } else { true };
     prusti_result
->>>>>>> 5486c19e
 }
 #[prusti::pre_spec_id_ref = "$(NUM_UUID)"]
 #[prusti::specs_version = $(SPECS_VERSION)]
@@ -171,15 +147,12 @@
 #[prusti::spec_only]
 #[prusti::spec_id = "$(NUM_UUID)"]
 fn prusti_pre_item_test24_$(NUM_UUID)() -> bool {
-<<<<<<< HEAD
-    !!((if ((if (true) { let rhs: bool = (true); rhs } else { true })) {
-                                let rhs: bool = (true);
-                                rhs
-                            } else { true }): bool)
-=======
-    let prusti_result: bool = !((!(true) || (true))) || (true);
+    let prusti_result: bool =
+        if ((if (true) { let rhs: bool = (true); rhs } else { true })) {
+                let rhs: bool = (true);
+                rhs
+            } else { true };
     prusti_result
->>>>>>> 5486c19e
 }
 #[prusti::pre_spec_id_ref = "$(NUM_UUID)"]
 #[prusti::specs_version = $(SPECS_VERSION)]
@@ -189,16 +162,13 @@
 #[prusti::spec_only]
 #[prusti::spec_id = "$(NUM_UUID)"]
 fn prusti_pre_item_test25_$(NUM_UUID)() -> bool {
-<<<<<<< HEAD
-    !!((if ((if (true) { let rhs: bool = (true); rhs } else { true })) {
-                                let rhs: bool =
-                                    ((if (true) { let rhs: bool = (true); rhs } else { true }));
-                                rhs
-                            } else { true }): bool)
-=======
-    let prusti_result: bool = !((!(true) || (true))) || ((!(true) || (true)));
+    let prusti_result: bool =
+        if ((if (true) { let rhs: bool = (true); rhs } else { true })) {
+                let rhs: bool =
+                    ((if (true) { let rhs: bool = (true); rhs } else { true }));
+                rhs
+            } else { true };
     prusti_result
->>>>>>> 5486c19e
 }
 #[prusti::pre_spec_id_ref = "$(NUM_UUID)"]
 #[prusti::specs_version = $(SPECS_VERSION)]
