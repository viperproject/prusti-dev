--- conflicted
+++ resolved
@@ -42,15 +42,12 @@
 #[prusti::spec_only]
 #[prusti::spec_id = "$(NUM_UUID)"]
 fn prusti_pre_item_test1_$(NUM_UUID)() -> bool {
-<<<<<<< HEAD
-    !!((if ((true) && (true)) {
-                                let rhs: bool = ((true) && (true));
-                                rhs
-                            } else { true }): bool)
-=======
-    let prusti_result: bool = !((true) && (true)) || ((true) && (true));
-    prusti_result
->>>>>>> 5486c19e
+    let prusti_result: bool =
+        if ((true) && (true)) {
+                let rhs: bool = ((true) && (true));
+                rhs
+            } else { true };
+    prusti_result
 }
 #[prusti::pre_spec_id_ref = "$(NUM_UUID)"]
 #[prusti::specs_version = $(SPECS_VERSION)]
@@ -60,15 +57,11 @@
 #[prusti::spec_only]
 #[prusti::spec_id = "$(NUM_UUID)"]
 fn prusti_pre_item_test2_$(NUM_UUID)() -> bool {
-<<<<<<< HEAD
-    !!(((((true) &&
-                                            ((if (true) { let rhs: bool = (true); rhs } else { true })))
-                                    && (((true) || (true)))) && (true)): bool)
-=======
-    let prusti_result: bool =
-        (((true) && ((!(true) || (true)))) && (((true) || (true)))) && (true);
-    prusti_result
->>>>>>> 5486c19e
+    let prusti_result: bool =
+        (((true) &&
+                            ((if (true) { let rhs: bool = (true); rhs } else { true })))
+                    && (((true) || (true)))) && (true);
+    prusti_result
 }
 #[prusti::pre_spec_id_ref = "$(NUM_UUID)"]
 #[prusti::specs_version = $(SPECS_VERSION)]
@@ -78,15 +71,9 @@
 #[prusti::spec_only]
 #[prusti::spec_id = "$(NUM_UUID)"]
 fn prusti_pre_item_test3_$(NUM_UUID)() -> bool {
-<<<<<<< HEAD
-    !!((if (((true) && (true))) {
-                                let rhs: bool = (true);
-                                rhs
-                            } else { true }): bool)
-=======
-    let prusti_result: bool = !(((true) && (true))) || (true);
-    prusti_result
->>>>>>> 5486c19e
+    let prusti_result: bool =
+        if (((true) && (true))) { let rhs: bool = (true); rhs } else { true };
+    prusti_result
 }
 #[prusti::pre_spec_id_ref = "$(NUM_UUID)"]
 #[prusti::specs_version = $(SPECS_VERSION)]
@@ -96,16 +83,13 @@
 #[prusti::spec_only]
 #[prusti::spec_id = "$(NUM_UUID)"]
 fn prusti_pre_item_test4_$(NUM_UUID)() -> bool {
-<<<<<<< HEAD
-    !!((if (((if (true) { let rhs: bool = (true); rhs } else { true })) &&
-                                        (true)) {
-                                let rhs: bool = (true);
-                                rhs
-                            } else { true }): bool)
-=======
-    let prusti_result: bool = !(((!(true) || (true))) && (true)) || (true);
-    prusti_result
->>>>>>> 5486c19e
+    let prusti_result: bool =
+        if (((if (true) { let rhs: bool = (true); rhs } else { true })) &&
+                        (true)) {
+                let rhs: bool = (true);
+                rhs
+            } else { true };
+    prusti_result
 }
 #[prusti::pre_spec_id_ref = "$(NUM_UUID)"]
 #[prusti::specs_version = $(SPECS_VERSION)]
@@ -115,18 +99,13 @@
 #[prusti::spec_only]
 #[prusti::spec_id = "$(NUM_UUID)"]
 fn prusti_pre_item_test5_$(NUM_UUID)() -> bool {
-<<<<<<< HEAD
-    !!((((if (true) { let rhs: bool = (true); rhs } else { true })) &&
-                            ((if (true) {
-                                            let rhs: bool = ((true) && (((true) || (true))));
-                                            rhs
-                                        } else { true }))): bool)
-=======
-    let prusti_result: bool =
-        ((!(true) || (true))) &&
-            ((!(true) || ((true) && (((true) || (true))))));
-    prusti_result
->>>>>>> 5486c19e
+    let prusti_result: bool =
+        ((if (true) { let rhs: bool = (true); rhs } else { true })) &&
+            ((if (true) {
+                            let rhs: bool = ((true) && (((true) || (true))));
+                            rhs
+                        } else { true }));
+    prusti_result
 }
 #[prusti::pre_spec_id_ref = "$(NUM_UUID)"]
 #[prusti::specs_version = $(SPECS_VERSION)]
@@ -136,26 +115,21 @@
 #[prusti::spec_only]
 #[prusti::spec_id = "$(NUM_UUID)"]
 fn prusti_pre_item_test6_$(NUM_UUID)() -> bool {
-<<<<<<< HEAD
-    !!((if (((true) && (true))) {
+    let prusti_result: bool =
+        if (((true) && (true))) {
+                let rhs: bool =
+                    (if (true) {
                                 let rhs: bool =
                                     (if (true) {
                                                 let rhs: bool =
-                                                    (if (true) {
-                                                                let rhs: bool =
-                                                                    (if (true) { let rhs: bool = (true); rhs } else { true });
-                                                                rhs
-                                                            } else { true });
+                                                    (if (true) { let rhs: bool = (true); rhs } else { true });
                                                 rhs
                                             } else { true });
                                 rhs
-                            } else { true }): bool)
-=======
-    let prusti_result: bool =
-        !(((true) && (true))) ||
-            (!(true) || (!(true) || (!(true) || (true))));
-    prusti_result
->>>>>>> 5486c19e
+                            } else { true });
+                rhs
+            } else { true };
+    prusti_result
 }
 #[prusti::pre_spec_id_ref = "$(NUM_UUID)"]
 #[prusti::specs_version = $(SPECS_VERSION)]
@@ -165,21 +139,16 @@
 #[prusti::spec_only]
 #[prusti::spec_id = "$(NUM_UUID)"]
 fn prusti_pre_item_test7_$(NUM_UUID)() -> bool {
-<<<<<<< HEAD
-    !!((if (((true) && (true))) {
-                                let rhs: bool =
-                                    (if (((true) && (true))) {
-                                                let rhs: bool = (((true) && (true)));
-                                                rhs
-                                            } else { true });
-                                rhs
-                            } else { true }): bool)
-=======
-    let prusti_result: bool =
-        !(((true) && (true))) ||
-            (!(((true) && (true))) || (((true) && (true))));
-    prusti_result
->>>>>>> 5486c19e
+    let prusti_result: bool =
+        if (((true) && (true))) {
+                let rhs: bool =
+                    (if (((true) && (true))) {
+                                let rhs: bool = (((true) && (true)));
+                                rhs
+                            } else { true });
+                rhs
+            } else { true };
+    prusti_result
 }
 #[prusti::pre_spec_id_ref = "$(NUM_UUID)"]
 #[prusti::specs_version = $(SPECS_VERSION)]
@@ -189,15 +158,12 @@
 #[prusti::spec_only]
 #[prusti::spec_id = "$(NUM_UUID)"]
 fn prusti_pre_item_test8_$(NUM_UUID)() -> bool {
-<<<<<<< HEAD
-    !!((if (((true) || (true))) {
-                                let rhs: bool = (((true) || (true)));
-                                rhs
-                            } else { true }): bool)
-=======
-    let prusti_result: bool = !(((true) || (true))) || (((true) || (true)));
-    prusti_result
->>>>>>> 5486c19e
+    let prusti_result: bool =
+        if (((true) || (true))) {
+                let rhs: bool = (((true) || (true)));
+                rhs
+            } else { true };
+    prusti_result
 }
 #[prusti::pre_spec_id_ref = "$(NUM_UUID)"]
 #[prusti::specs_version = $(SPECS_VERSION)]
@@ -207,18 +173,13 @@
 #[prusti::spec_only]
 #[prusti::spec_id = "$(NUM_UUID)"]
 fn prusti_pre_item_test9_$(NUM_UUID)() -> bool {
-<<<<<<< HEAD
-    !!((if (((true) || (true))) {
-                                let rhs: bool =
-                                    (((true) || (((true) && (((true) || (true)))))));
-                                rhs
-                            } else { true }): bool)
-=======
-    let prusti_result: bool =
-        !(((true) || (true))) ||
-            (((true) || (((true) && (((true) || (true)))))));
-    prusti_result
->>>>>>> 5486c19e
+    let prusti_result: bool =
+        if (((true) || (true))) {
+                let rhs: bool =
+                    (((true) || (((true) && (((true) || (true)))))));
+                rhs
+            } else { true };
+    prusti_result
 }
 #[prusti::pre_spec_id_ref = "$(NUM_UUID)"]
 #[prusti::specs_version = $(SPECS_VERSION)]
@@ -255,25 +216,17 @@
 #[prusti::spec_only]
 #[prusti::spec_id = "$(NUM_UUID)"]
 fn prusti_pre_item_test13_$(NUM_UUID)() -> bool {
-<<<<<<< HEAD
-    !!((if (true) {
-                                let rhs: bool =
-                                    (if (::prusti_contracts::forall((),
-                                                        #[prusti::spec_only] |a: i32, b: i32| -> bool
-                                                            { ((a == 5): bool) })) {
-                                                let rhs: bool = (true);
-                                                rhs
-                                            } else { true });
-                                rhs
-                            } else { true }): bool)
-=======
-    let prusti_result: bool =
-        !(true) ||
-            (!(::prusti_contracts::forall((),
-                                #[prusti::spec_only] |a: i32, b: i32| -> bool { a == 5 }))
-                    || (true));
-    prusti_result
->>>>>>> 5486c19e
+    let prusti_result: bool =
+        if (true) {
+                let rhs: bool =
+                    (if (::prusti_contracts::forall((),
+                                        #[prusti::spec_only] |a: i32, b: i32| -> bool { a == 5 })) {
+                                let rhs: bool = (true);
+                                rhs
+                            } else { true });
+                rhs
+            } else { true };
+    prusti_result
 }
 #[prusti::pre_spec_id_ref = "$(NUM_UUID)"]
 #[prusti::specs_version = $(SPECS_VERSION)]
@@ -283,76 +236,52 @@
 #[prusti::spec_only]
 #[prusti::spec_id = "$(NUM_UUID)"]
 fn prusti_pre_item_test14_$(NUM_UUID)() -> bool {
-<<<<<<< HEAD
-    !!((if (true) {
+    let prusti_result: bool =
+        if (true) {
+                let rhs: bool =
+                    (::prusti_contracts::forall((),
+                            #[prusti::spec_only] |a: i32| -> bool { a == 5 }));
+                rhs
+            } else { true };
+    prusti_result
+}
+#[prusti::pre_spec_id_ref = "$(NUM_UUID)"]
+#[prusti::specs_version = $(SPECS_VERSION)]
+fn test14() {}
+#[allow(unused_must_use, unused_parens, unused_variables, dead_code,
+non_snake_case)]
+#[prusti::spec_only]
+#[prusti::spec_id = "$(NUM_UUID)"]
+fn prusti_pre_item_test15_$(NUM_UUID)() -> bool {
+    let prusti_result: bool =
+        if (::prusti_contracts::forall((),
+                        #[prusti::spec_only] |a: i32| -> bool { a == 5 })) {
+                let rhs: bool = (true);
+                rhs
+            } else { true };
+    prusti_result
+}
+#[prusti::pre_spec_id_ref = "$(NUM_UUID)"]
+#[prusti::specs_version = $(SPECS_VERSION)]
+fn test15() {}
+#[allow(unused_must_use, unused_parens, unused_variables, dead_code,
+non_snake_case)]
+#[prusti::spec_only]
+#[prusti::spec_id = "$(NUM_UUID)"]
+fn prusti_pre_item_test16_$(NUM_UUID)() -> bool {
+    let prusti_result: bool =
+        if (::prusti_contracts::forall((),
+                        #[prusti::spec_only] |b: i32| -> bool { b == 10 })) {
+                let rhs: bool =
+                    (if (true) {
                                 let rhs: bool =
                                     (::prusti_contracts::forall((),
-                                            #[prusti::spec_only] |a: i32| -> bool
-                                                { ((a == 5): bool) }));
-                                rhs
-                            } else { true }): bool)
-=======
-    let prusti_result: bool =
-        !(true) ||
-            (::prusti_contracts::forall((),
-                    #[prusti::spec_only] |a: i32| -> bool { a == 5 }));
-    prusti_result
->>>>>>> 5486c19e
-}
-#[prusti::pre_spec_id_ref = "$(NUM_UUID)"]
-#[prusti::specs_version = $(SPECS_VERSION)]
-fn test14() {}
-#[allow(unused_must_use, unused_parens, unused_variables, dead_code,
-non_snake_case)]
-#[prusti::spec_only]
-#[prusti::spec_id = "$(NUM_UUID)"]
-fn prusti_pre_item_test15_$(NUM_UUID)() -> bool {
-<<<<<<< HEAD
-    !!((if (::prusti_contracts::forall((),
-                                        #[prusti::spec_only] |a: i32| -> bool { ((a == 5): bool) }))
-                                {
-                                let rhs: bool = (true);
-                                rhs
-                            } else { true }): bool)
-=======
-    let prusti_result: bool =
-        !(::prusti_contracts::forall((),
-                        #[prusti::spec_only] |a: i32| -> bool { a == 5 })) ||
-            (true);
-    prusti_result
->>>>>>> 5486c19e
-}
-#[prusti::pre_spec_id_ref = "$(NUM_UUID)"]
-#[prusti::specs_version = $(SPECS_VERSION)]
-fn test15() {}
-#[allow(unused_must_use, unused_parens, unused_variables, dead_code,
-non_snake_case)]
-#[prusti::spec_only]
-#[prusti::spec_id = "$(NUM_UUID)"]
-fn prusti_pre_item_test16_$(NUM_UUID)() -> bool {
-<<<<<<< HEAD
-    !!((if (::prusti_contracts::forall((),
-                                        #[prusti::spec_only] |b: i32| -> bool
-                                            { ((b == 10): bool) })) {
-                                let rhs: bool =
-                                    (if (true) {
-                                                let rhs: bool =
-                                                    (::prusti_contracts::forall((),
-                                                            #[prusti::spec_only] |a: u32, b: u32| -> bool
-                                                                { ((a == 5): bool) }));
-                                                rhs
-                                            } else { true });
-                                rhs
-                            } else { true }): bool)
-=======
-    let prusti_result: bool =
-        !(::prusti_contracts::forall((),
-                        #[prusti::spec_only] |b: i32| -> bool { b == 10 })) ||
-            (!(true) ||
-                    (::prusti_contracts::forall((),
-                            #[prusti::spec_only] |a: u32, b: u32| -> bool { a == 5 })));
-    prusti_result
->>>>>>> 5486c19e
+                                            #[prusti::spec_only] |a: u32, b: u32| -> bool { a == 5 }));
+                                rhs
+                            } else { true });
+                rhs
+            } else { true };
+    prusti_result
 }
 #[prusti::pre_spec_id_ref = "$(NUM_UUID)"]
 #[prusti::specs_version = $(SPECS_VERSION)]
@@ -389,25 +318,17 @@
 #[prusti::spec_only]
 #[prusti::spec_id = "$(NUM_UUID)"]
 fn prusti_pre_item_test20_$(NUM_UUID)() -> bool {
-<<<<<<< HEAD
-    !!((if (true) {
-                                let rhs: bool =
-                                    (if (::prusti_contracts::exists((),
-                                                        #[prusti::spec_only] |a: i32, b: i32| -> bool
-                                                            { ((a == 5): bool) })) {
-                                                let rhs: bool = (true);
-                                                rhs
-                                            } else { true });
-                                rhs
-                            } else { true }): bool)
-=======
-    let prusti_result: bool =
-        !(true) ||
-            (!(::prusti_contracts::exists((),
-                                #[prusti::spec_only] |a: i32, b: i32| -> bool { a == 5 }))
-                    || (true));
-    prusti_result
->>>>>>> 5486c19e
+    let prusti_result: bool =
+        if (true) {
+                let rhs: bool =
+                    (if (::prusti_contracts::exists((),
+                                        #[prusti::spec_only] |a: i32, b: i32| -> bool { a == 5 })) {
+                                let rhs: bool = (true);
+                                rhs
+                            } else { true });
+                rhs
+            } else { true };
+    prusti_result
 }
 #[prusti::pre_spec_id_ref = "$(NUM_UUID)"]
 #[prusti::specs_version = $(SPECS_VERSION)]
@@ -417,76 +338,52 @@
 #[prusti::spec_only]
 #[prusti::spec_id = "$(NUM_UUID)"]
 fn prusti_pre_item_test21_$(NUM_UUID)() -> bool {
-<<<<<<< HEAD
-    !!((if (true) {
+    let prusti_result: bool =
+        if (true) {
+                let rhs: bool =
+                    (::prusti_contracts::exists((),
+                            #[prusti::spec_only] |a: i32| -> bool { a == 5 }));
+                rhs
+            } else { true };
+    prusti_result
+}
+#[prusti::pre_spec_id_ref = "$(NUM_UUID)"]
+#[prusti::specs_version = $(SPECS_VERSION)]
+fn test21() {}
+#[allow(unused_must_use, unused_parens, unused_variables, dead_code,
+non_snake_case)]
+#[prusti::spec_only]
+#[prusti::spec_id = "$(NUM_UUID)"]
+fn prusti_pre_item_test22_$(NUM_UUID)() -> bool {
+    let prusti_result: bool =
+        if (::prusti_contracts::exists((),
+                        #[prusti::spec_only] |a: i32| -> bool { a == 5 })) {
+                let rhs: bool = (true);
+                rhs
+            } else { true };
+    prusti_result
+}
+#[prusti::pre_spec_id_ref = "$(NUM_UUID)"]
+#[prusti::specs_version = $(SPECS_VERSION)]
+fn test22() {}
+#[allow(unused_must_use, unused_parens, unused_variables, dead_code,
+non_snake_case)]
+#[prusti::spec_only]
+#[prusti::spec_id = "$(NUM_UUID)"]
+fn prusti_pre_item_test23_$(NUM_UUID)() -> bool {
+    let prusti_result: bool =
+        if (::prusti_contracts::exists((),
+                        #[prusti::spec_only] |b: i32| -> bool { b == 10 })) {
+                let rhs: bool =
+                    (if (true) {
                                 let rhs: bool =
                                     (::prusti_contracts::exists((),
-                                            #[prusti::spec_only] |a: i32| -> bool
-                                                { ((a == 5): bool) }));
-                                rhs
-                            } else { true }): bool)
-=======
-    let prusti_result: bool =
-        !(true) ||
-            (::prusti_contracts::exists((),
-                    #[prusti::spec_only] |a: i32| -> bool { a == 5 }));
-    prusti_result
->>>>>>> 5486c19e
-}
-#[prusti::pre_spec_id_ref = "$(NUM_UUID)"]
-#[prusti::specs_version = $(SPECS_VERSION)]
-fn test21() {}
-#[allow(unused_must_use, unused_parens, unused_variables, dead_code,
-non_snake_case)]
-#[prusti::spec_only]
-#[prusti::spec_id = "$(NUM_UUID)"]
-fn prusti_pre_item_test22_$(NUM_UUID)() -> bool {
-<<<<<<< HEAD
-    !!((if (::prusti_contracts::exists((),
-                                        #[prusti::spec_only] |a: i32| -> bool { ((a == 5): bool) }))
-                                {
-                                let rhs: bool = (true);
-                                rhs
-                            } else { true }): bool)
-=======
-    let prusti_result: bool =
-        !(::prusti_contracts::exists((),
-                        #[prusti::spec_only] |a: i32| -> bool { a == 5 })) ||
-            (true);
-    prusti_result
->>>>>>> 5486c19e
-}
-#[prusti::pre_spec_id_ref = "$(NUM_UUID)"]
-#[prusti::specs_version = $(SPECS_VERSION)]
-fn test22() {}
-#[allow(unused_must_use, unused_parens, unused_variables, dead_code,
-non_snake_case)]
-#[prusti::spec_only]
-#[prusti::spec_id = "$(NUM_UUID)"]
-fn prusti_pre_item_test23_$(NUM_UUID)() -> bool {
-<<<<<<< HEAD
-    !!((if (::prusti_contracts::exists((),
-                                        #[prusti::spec_only] |b: i32| -> bool
-                                            { ((b == 10): bool) })) {
-                                let rhs: bool =
-                                    (if (true) {
-                                                let rhs: bool =
-                                                    (::prusti_contracts::exists((),
-                                                            #[prusti::spec_only] |a: u32, b: u32| -> bool
-                                                                { ((a == 5): bool) }));
-                                                rhs
-                                            } else { true });
-                                rhs
-                            } else { true }): bool)
-=======
-    let prusti_result: bool =
-        !(::prusti_contracts::exists((),
-                        #[prusti::spec_only] |b: i32| -> bool { b == 10 })) ||
-            (!(true) ||
-                    (::prusti_contracts::exists((),
-                            #[prusti::spec_only] |a: u32, b: u32| -> bool { a == 5 })));
-    prusti_result
->>>>>>> 5486c19e
+                                            #[prusti::spec_only] |a: u32, b: u32| -> bool { a == 5 }));
+                                rhs
+                            } else { true });
+                rhs
+            } else { true };
+    prusti_result
 }
 #[prusti::pre_spec_id_ref = "$(NUM_UUID)"]
 #[prusti::specs_version = $(SPECS_VERSION)]
