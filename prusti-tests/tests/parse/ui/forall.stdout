--- conflicted
+++ resolved
@@ -51,22 +51,16 @@
 #[prusti::spec_only]
 #[prusti::spec_id = "$(NUM_UUID)"]
 fn prusti_pre_item_test3_$(NUM_UUID)() -> bool {
-<<<<<<< HEAD
-    !!((::prusti_contracts::forall((),
-                            #[prusti::spec_only] |a: i32, b: i32| -> bool
-                                {
-                                    ((if (a + b == a + b) {
-                                                        let rhs: bool = (a + b == a + b);
-                                                        rhs
-                                                    } else { true }): bool)
-                                })): bool)
-=======
     let prusti_result: bool =
         ::prusti_contracts::forall((),
             #[prusti::spec_only] |a: i32, b: i32| -> bool
-                { !(a + b == a + b) || (a + b == a + b) });
+                {
+                    if (a + b == a + b) {
+                            let rhs: bool = (a + b == a + b);
+                            rhs
+                        } else { true }
+                });
     prusti_result
->>>>>>> 5486c19e
 }
 #[prusti::pre_spec_id_ref = "$(NUM_UUID)"]
 #[prusti::specs_version = $(SPECS_VERSION)]
@@ -105,21 +99,6 @@
 #[prusti::spec_only]
 #[prusti::spec_id = "$(NUM_UUID)"]
 fn prusti_pre_item_test6_$(NUM_UUID)() -> bool {
-<<<<<<< HEAD
-    !!((::prusti_contracts::forall(((#[prusti::spec_only] |a: i32, b: i32|
-                                        (1), #[prusti::spec_only] |a: i32, b: i32| (2),
-                                    #[prusti::spec_only] |a: i32, b: i32| (3)),
-                                (#[prusti::spec_only] |a: i32, b: i32| (1),
-                                    #[prusti::spec_only] |a: i32, b: i32| (2)),
-                                (#[prusti::spec_only] |a: i32, b: i32| (1),)),
-                            #[prusti::spec_only] |a: i32, b: i32| -> bool
-                                {
-                                    ((if (a + b == a + b) {
-                                                        let rhs: bool = (a + b == a + b);
-                                                        rhs
-                                                    } else { true }): bool)
-                                })): bool)
-=======
     let prusti_result: bool =
         ::prusti_contracts::forall(((#[prusti::spec_only] |a: i32, b: i32|
                         (1), #[prusti::spec_only] |a: i32, b: i32| (2),
@@ -128,9 +107,13 @@
                     #[prusti::spec_only] |a: i32, b: i32| (2)),
                 (#[prusti::spec_only] |a: i32, b: i32| (1),)),
             #[prusti::spec_only] |a: i32, b: i32| -> bool
-                { !(a + b == a + b) || (a + b == a + b) });
+                {
+                    if (a + b == a + b) {
+                            let rhs: bool = (a + b == a + b);
+                            rhs
+                        } else { true }
+                });
     prusti_result
->>>>>>> 5486c19e
 }
 #[prusti::pre_spec_id_ref = "$(NUM_UUID)"]
 #[prusti::specs_version = $(SPECS_VERSION)]
