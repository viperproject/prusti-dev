--- conflicted
+++ resolved
@@ -91,26 +91,18 @@
 #[prusti::spec_id = "$(NUM_UUID)"]
 fn prusti_pred_item_forall_implication_$(NUM_UUID)()
     -> bool {
-<<<<<<< HEAD
-    (({
-                    ::prusti_contracts::forall((),
-                        #[prusti::spec_only] |x: usize| -> bool
-                            {
-                                ((if ((x != 0)) {
-                                                    let rhs: bool = (x * 2 != 0);
-                                                    rhs
-                                                } else { true }): bool)
-                            })
-                }): bool)
-=======
     let prusti_result: bool =
         {
             ::prusti_contracts::forall((),
                 #[prusti::spec_only] |x: usize| -> bool
-                    { !((x != 0)) || (x * 2 != 0) })
+                    {
+                        if ((x != 0)) {
+                                let rhs: bool = (x * 2 != 0);
+                                rhs
+                            } else { true }
+                    })
         };
     prusti_result
->>>>>>> 5486c19e
 }
 #[allow(unused_must_use, unused_variables, dead_code)]
 #[prusti::pred_spec_id_ref = "$(NUM_UUID)"]
@@ -127,26 +119,18 @@
 #[prusti::spec_id = "$(NUM_UUID)"]
 fn prusti_pred_item_exists_implication_$(NUM_UUID)()
     -> bool {
-<<<<<<< HEAD
-    (({
-                    ::prusti_contracts::exists((),
-                        #[prusti::spec_only] |x: usize| -> bool
-                            {
-                                ((if ((x != 0)) {
-                                                    let rhs: bool = (x * 2 != 0);
-                                                    rhs
-                                                } else { true }): bool)
-                            })
-                }): bool)
-=======
     let prusti_result: bool =
         {
             ::prusti_contracts::exists((),
                 #[prusti::spec_only] |x: usize| -> bool
-                    { !((x != 0)) || (x * 2 != 0) })
+                    {
+                        if ((x != 0)) {
+                                let rhs: bool = (x * 2 != 0);
+                                rhs
+                            } else { true }
+                    })
         };
     prusti_result
->>>>>>> 5486c19e
 }
 #[allow(unused_must_use, unused_variables, dead_code)]
 #[prusti::pred_spec_id_ref = "$(NUM_UUID)"]
