--- conflicted
+++ resolved
@@ -18,15 +18,10 @@
 }
 
 #[extern_spec]
-<<<<<<< HEAD
-impl<T> LinkedList<T>
+impl<T> LinkedList<T, std::alloc::Global>
 where
     T: Copy + PartialEq,
 {
-=======
-impl<T> LinkedList<T, std::alloc::Global>
-    where T: Copy + PartialEq {
->>>>>>> cb684948
     #[ensures(result.is_empty())]
     pub fn new() -> LinkedList<T, std::alloc::Global>;
 
