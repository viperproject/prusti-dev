--- conflicted
+++ resolved
@@ -42,30 +42,17 @@
 #[prusti::spec_only]
 #[prusti::spec_id = "$(NUM_UUID)"]
 fn prusti_pre_item_test2_$(NUM_UUID)() -> bool {
-<<<<<<< HEAD
-    !!((::prusti_contracts::forall((),
-                            #[prusti::spec_only] |a: i32| -> bool
-                                {
-                                    ((::prusti_contracts::forall((),
-                                                    #[prusti::spec_only] |b: i32| -> bool
-                                                        {
-                                                            ((if (a == a) {
-                                                                                let rhs: bool = (b == b);
-                                                                                rhs
-                                                                            } else { true }): bool)
-                                                        })): bool)
-                                })): bool)
-=======
     let prusti_result: bool =
         ::prusti_contracts::forall((),
             #[prusti::spec_only] |a: i32| -> bool
                 {
                     ::prusti_contracts::forall((),
                         #[prusti::spec_only] |b: i32| -> bool
-                            { !(a == a) || (b == b) })
+                            {
+                                if (a == a) { let rhs: bool = (b == b); rhs } else { true }
+                            })
                 });
     prusti_result
->>>>>>> 5486c19e
 }
 #[prusti::pre_spec_id_ref = "$(NUM_UUID)"]
 #[prusti::specs_version = $(SPECS_VERSION)]
@@ -114,30 +101,17 @@
 #[prusti::spec_only]
 #[prusti::spec_id = "$(NUM_UUID)"]
 fn prusti_pre_item_test5_$(NUM_UUID)() -> bool {
-<<<<<<< HEAD
-    !!((::prusti_contracts::exists((),
-                            #[prusti::spec_only] |a: i32| -> bool
-                                {
-                                    ((::prusti_contracts::exists((),
-                                                    #[prusti::spec_only] |b: i32| -> bool
-                                                        {
-                                                            ((if (a == a) {
-                                                                                let rhs: bool = (b == b);
-                                                                                rhs
-                                                                            } else { true }): bool)
-                                                        })): bool)
-                                })): bool)
-=======
     let prusti_result: bool =
         ::prusti_contracts::exists((),
             #[prusti::spec_only] |a: i32| -> bool
                 {
                     ::prusti_contracts::exists((),
                         #[prusti::spec_only] |b: i32| -> bool
-                            { !(a == a) || (b == b) })
+                            {
+                                if (a == a) { let rhs: bool = (b == b); rhs } else { true }
+                            })
                 });
     prusti_result
->>>>>>> 5486c19e
 }
 #[prusti::pre_spec_id_ref = "$(NUM_UUID)"]
 #[prusti::specs_version = $(SPECS_VERSION)]
