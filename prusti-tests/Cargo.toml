--- conflicted
+++ resolved
@@ -9,12 +9,7 @@
 prusti-server = { path = "../prusti-server" }
 prusti-launch = { path = "../prusti-launch", artifact = "bin" }
 prusti = { path = "../prusti", artifact = "bin" }
-<<<<<<< HEAD
-prusti-utils = { path = "../prusti-utils"}
-cargo-test-support = { git = "https://github.com/rust-lang/cargo.git", rev = "17f8088" }
-=======
 cargo-test-support = { git = "https://github.com/rust-lang/cargo.git", rev = "ec8a8a0" }
->>>>>>> 5486c19e
 ureq = "2.1"
 log = { version = "0.4", features = ["release_max_level_info"] }
 env_logger = "0.10"
