[package]
name = "analysis"
version = "0.1.0"
authors = ["Prusti Devs <prusti_developers@sympa.ethz.ch>"]
edition = "2021"

[dependencies]
log = { version = "0.4", features = ["release_max_level_info"] }
serde = { version = "1.0", features = ["derive"] }
serde_json = "1.0"
env_logger = "0.10"
syn = { version = "1.0", features = [ "full", "parsing" ] }
derive_more = "0.99"
prusti-rustc-interface = { path = "../prusti-rustc-interface" }
<<<<<<< HEAD
prusti-common = { path = "../prusti-common" }
prusti-utils = { path = "../prusti-utils" }
itertools = "0.10.5"
html-escape = "0.2.13"
=======
tracing = { path = "../tracing" }
>>>>>>> ca8be2c6

[dev-dependencies]
compiletest_rs = "0.9"
glob = "0.3"

[package.metadata.rust-analyzer]
# This crate uses #[feature(rustc_private)]
rustc_private = true<|MERGE_RESOLUTION|>--- conflicted
+++ resolved
@@ -12,14 +12,11 @@
 syn = { version = "1.0", features = [ "full", "parsing" ] }
 derive_more = "0.99"
 prusti-rustc-interface = { path = "../prusti-rustc-interface" }
-<<<<<<< HEAD
 prusti-common = { path = "../prusti-common" }
 prusti-utils = { path = "../prusti-utils" }
 itertools = "0.10.5"
 html-escape = "0.2.13"
-=======
 tracing = { path = "../tracing" }
->>>>>>> ca8be2c6
 
 [dev-dependencies]
 compiletest_rs = "0.9"
