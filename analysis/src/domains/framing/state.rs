--- conflicted
+++ resolved
@@ -67,36 +67,20 @@
         let mut seq = serializer.serialize_map(Some(2))?;
 
         let mut definitely_accessible_set: Vec<_> = self.framed_accessible.iter().collect();
-<<<<<<< HEAD
-        definitely_accessible_set.sort();
-        let mut definitely_accessible_strings = vec![];
-        for &place in definitely_accessible_set {
-            definitely_accessible_strings.push(format!("{place:?}"));
-        }
-=======
         definitely_accessible_set.sort_unstable();
         let definitely_accessible_strings: Vec<_> = definitely_accessible_set
             .into_iter()
-            .map(|place| format!("{:?}", place))
+            .map(|place| format!("{place:?}"))
             .collect();
->>>>>>> 77cedb69
         seq.serialize_entry("frame_accessible", &definitely_accessible_strings)?;
 
         let mut definitely_owned_set: Vec<_> = self.framed_owned.iter().collect();
-<<<<<<< HEAD
-        definitely_owned_set.sort();
-        let mut definitely_owned_strings = vec![];
-        for &place in definitely_owned_set {
-            definitely_owned_strings.push(format!("{place:?}"));
-        }
-=======
         definitely_owned_set.sort_unstable();
         let definitely_owned_strings: Vec<_> = definitely_owned_set
             .into_iter()
-            .map(|place| format!("{:?}", place))
+            .map(|place| format!("{place:?}"))
             .collect();
-
->>>>>>> 77cedb69
+            
         seq.serialize_entry("frame_owned", &definitely_owned_strings)?;
         seq.end()
     }
