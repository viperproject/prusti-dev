// © 2021, ETH Zurich
//
// This Source Code Form is subject to the terms of the Mozilla Public
// License, v. 2.0. If a copy of the MPL was not distributed with this
// file, You can obtain one at http://mozilla.org/MPL/2.0/.

//! Various helper functions for working with `mir` types.
//! copied from prusti-interface/utils

use log::trace;
use prusti_rustc_interface::{
    borrowck::{consumers::RichLocation, BodyWithBorrowckFacts},
    data_structures::fx::FxHashSet,
    infer::infer::TyCtxtInferExt,
    middle::{
        mir,
        mir::{
            BorrowKind, Location, Operand, PlaceElem, ProjectionElem, Rvalue, StatementKind,
            TerminatorKind,
        },
        ty::{self, TyCtxt},
    },
    trait_selection::infer::InferCtxtExt,
};
use std::{collections::BTreeSet, mem};

use crate::{abstract_interpretation::AnalysisResult, AnalysisError};

#[repr(transparent)]
#[derive(Clone, Copy, Eq, PartialEq, derive_more::From, Hash)]
/// A wrapper for `mir::Place` that implements `Ord`.
pub struct Place<'tcx>(mir::Place<'tcx>);

/// A trait enabling `Place` and `mir::Place` to be treated in the same way
pub trait PlaceImpl<'tcx> {
    fn from_mir_place(_: mir::Place<'tcx>) -> Self;
    fn to_mir_place(self) -> mir::Place<'tcx>;
}

impl<'tcx> From<mir::Local> for Place<'tcx> {
    fn from(local: mir::Local) -> Self {
        Self(local.into())
    }
}

impl<'tcx> PartialOrd for Place<'tcx> {
    fn partial_cmp(&self, other: &Self) -> Option<std::cmp::Ordering> {
        Some(self.cmp(other))
    }
}

impl<'tcx> Ord for Place<'tcx> {
    fn cmp(&self, other: &Self) -> std::cmp::Ordering {
        self.0
            .local
            .cmp(&other.0.local)
            .then(self.0.projection.cmp(other.0.projection))
    }
}

impl<'tcx> std::fmt::Debug for Place<'tcx> {
    fn fmt(&self, f: &mut std::fmt::Formatter<'_>) -> std::fmt::Result {
        self.0.fmt(f)
    }
}

impl<'tcx> std::ops::Deref for Place<'tcx> {
    type Target = mir::Place<'tcx>;
    fn deref(&self) -> &Self::Target {
        &self.0
    }
}

impl<'tcx> PlaceImpl<'tcx> for Place<'tcx> {
    fn from_mir_place(place: mir::Place<'tcx>) -> Place<'tcx> {
        Place(place)
    }
    fn to_mir_place(self) -> mir::Place<'tcx> {
        self.0
    }
}

impl<'tcx> PlaceImpl<'tcx> for mir::Place<'tcx> {
    fn from_mir_place(place: mir::Place<'tcx>) -> mir::Place<'tcx> {
        place
    }
    fn to_mir_place(self) -> mir::Place<'tcx> {
        self
    }
}

<<<<<<< HEAD
/// Helper functions for places
impl<'tcx> Place<'tcx> {
    pub(crate) fn outermost_projection(&self) -> Option<PlaceElem<'tcx>> {
        if !self.0.projection.is_empty() {
            Some(self.0.projection[self.0.projection.len() - 1])
        } else {
            None
        }
    }

    pub(crate) fn is_deref(&self) -> bool {
        self.outermost_projection() == Some(ProjectionElem::Deref)
    }

    /// The siblings of a place is the set of places which the place requires to pack up to the next level
    pub(crate) fn siblings(&self) -> Option<BTreeSet<Self>> {
        self.outermost_projection().map(|p| match p {
            ProjectionElem::Deref | ProjectionElem::Downcast(_, _) => [(*self).clone()].into(),
            ProjectionElem::Field(field, typ) => {
                // Workaround: boxes have a special allocator field which we don't care about for the example
                // fixme (should be obvious that this is awful)
                if typ.is_adt() && ("std::boxed::Box" == format!("{:?}", typ.ty_adt_def().unwrap()))
                {
                    [(*self).clone()].into()
                } else if typ.is_adt() && typ.ty_adt_def().unwrap().variants().len() == 1 {
                    [(*self).clone()].into()
                } else {
                    println!("[debug]   field is adt? {:?}", typ.is_adt());
                    println!(
                        "[debug]   variants {:?}",
                        typ.ty_adt_def().map(|def| def
                            .variants()
                            .iter()
                            .map(|v| v.name)
                            .collect::<Vec<_>>())
                    );
                    panic!(
                "non-box field couldn't compute siblings for {:?}, outermost projection is {:?}",
                self,
                p
            )
                }
            }
            _ => unimplemented!(
                "couldn't compute siblings for {:?}, outermost projection is {:?}",
                self,
                p
            ),
        })
    }

    /// Removes the outermost projection from a place, if the following is allowed:
    ///     { self } pack(self) { strip(self) }
    pub(crate) fn strip(&self, tcx: TyCtxt<'tcx>) -> Option<Self> {
        self.siblings().and_then(|siblings| {
            if siblings.len() == 1 && siblings.contains(self) {
                let mut projection = self.projection.to_vec();
                projection.pop()?;
                Some(
                    mir::Place {
                        local: self.local,
                        projection: tcx.intern_place_elems(&projection),
                    }
                    .into(),
                )
            } else {
                None
            }
        })
    }

    /// Expand a struct
    /// Since struct expansions are ambiguous, we require a target place to expand towards
    pub(crate) fn expand(
        &self,
        towards: &Place<'tcx>,
        mir: &mir::Body<'tcx>,
        tcx: TyCtxt<'tcx>,
    ) -> BTreeSet<Place<'tcx>> {
        let typ = self.to_mir_place().ty(mir, tcx);
        let next_projection = towards
            .to_mir_place()
            .projection
            .iter()
            .take(self.to_mir_place().projection.len() + 1)
            .collect::<Vec<_>>();
        let next_expansion: Place = mir::Place {
            local: self.local,
            projection: tcx.intern_place_elems(&next_projection),
        }
        .into();
        let next_siblings = next_expansion.siblings().unwrap();
        if next_siblings.len() == 1 {
            return next_siblings;
        }
        println!("[debug] attempting to expand {:?}", self);
        println!("[debug] towards {:?}", towards);
        println!("[debug] next siblings are {:?}", next_siblings);
        unimplemented!("incompleteness in expansion helper");
=======
/// Convert a `location` to a string representing the statement or terminator at that `location`
pub fn location_to_stmt_str(location: mir::Location, mir: &mir::Body) -> String {
    let bb_mir = &mir[location.block];
    if location.statement_index < bb_mir.statements.len() {
        let stmt = &bb_mir.statements[location.statement_index];
        format!("{stmt:?}")
    } else {
        // location = terminator
        let terminator = bb_mir.terminator();
        format!("{:?}", terminator.kind)
>>>>>>> 8fd6386b
    }
}

/// Check if the place `potential_prefix` is a prefix of `place`. For example:
///
/// +   `is_prefix(x.f, x.f) == true`
/// +   `is_prefix(x.f.g, x.f) == true`
/// +   `is_prefix(x.f, x.f.g) == false`
pub(crate) fn is_prefix<'tcx>(place: Place<'tcx>, potential_prefix: Place<'tcx>) -> bool {
    if place.local != potential_prefix.local
        || place.projection.len() < potential_prefix.projection.len()
    {
        false
    } else {
        place
            .projection
            .iter()
            .zip(potential_prefix.projection.iter())
            .all(|(e1, e2)| e1 == e2)
    }
}

/// Expands a place `x.f.g` of type struct into a vector of places for
/// each of the struct's fields `{x.f.g.f, x.f.g.g, x.f.g.h}`. If
/// `without_field` is not `None`, then omits that field from the final
/// vector.
pub fn expand_struct_place<'tcx, P: PlaceImpl<'tcx> + std::marker::Copy>(
    place: P,
    mir: &mir::Body<'tcx>,
    tcx: TyCtxt<'tcx>,
    without_field: Option<usize>,
) -> Vec<P> {
    let mut places: Vec<P> = Vec::new();
    let typ = place.to_mir_place().ty(mir, tcx);
    if typ.variant_index.is_some() {
        // Downcast is a no-op.
    } else {
        match typ.ty.kind() {
            ty::Adt(def, substs) => {
                assert!(
                    def.is_struct(),
                    "Only structs can be expanded. Got def={def:?}."
                );
                let variant = def.non_enum_variant();
                for (index, field_def) in variant.fields.iter().enumerate() {
                    if Some(index) != without_field {
                        let field = mir::Field::from_usize(index);
                        let field_place = tcx.mk_place_field(
                            place.to_mir_place(),
                            field,
                            field_def.ty(tcx, substs),
                        );
                        places.push(P::from_mir_place(field_place));
                    }
                }
            }
            ty::Tuple(slice) => {
                for (index, arg) in slice.iter().enumerate() {
                    if Some(index) != without_field {
                        let field = mir::Field::from_usize(index);
                        let field_place = tcx.mk_place_field(place.to_mir_place(), field, arg);
                        places.push(P::from_mir_place(field_place));
                    }
                }
            }
            ty::Ref(_region, _ty, _) => match without_field {
                Some(without_field) => {
                    assert_eq!(without_field, 0, "References have only a single “field”.");
                }
                None => {
                    places.push(P::from_mir_place(tcx.mk_place_deref(place.to_mir_place())));
                }
            },
            ty::Closure(_, substs) => {
                for (index, subst_ty) in substs.as_closure().upvar_tys().enumerate() {
                    if Some(index) != without_field {
                        let field = mir::Field::from_usize(index);
                        let field_place = tcx.mk_place_field(place.to_mir_place(), field, subst_ty);
                        places.push(P::from_mir_place(field_place));
                    }
                }
            }
            ty::Generator(_, substs, _) => {
                for (index, subst_ty) in substs.as_generator().upvar_tys().enumerate() {
                    if Some(index) != without_field {
                        let field = mir::Field::from_usize(index);
                        let field_place = tcx.mk_place_field(place.to_mir_place(), field, subst_ty);
                        places.push(P::from_mir_place(field_place));
                    }
                }
            }
            ref ty => {
                unimplemented!("ty={:?}", ty);
            }
        }
    }
    places
}

/// Returns the maximally packed version of a single place
pub fn maximally_pack<'tcx>(
    mir: &mir::Body<'tcx>,
    tcx: TyCtxt<'tcx>,
    mut place: Place<'tcx>,
) -> Place<'tcx> {
    loop {
        if let Some(stripped) = place.strip(tcx) {
            place = stripped
        } else {
            return place;
        }
    }
}

/// Expand `current_place` one level down by following the `guide_place`.
/// Returns the new `current_place` and a vector containing other places that
/// could have resulted from the expansion.
pub fn expand_one_level<'tcx>(
    mir: &mir::Body<'tcx>,
    tcx: TyCtxt<'tcx>,
    current_place: Place<'tcx>,
    guide_place: Place<'tcx>,
) -> (Place<'tcx>, Vec<Place<'tcx>>) {
    let index = current_place.projection.len();
    let new_projection = tcx.mk_place_elems(
        current_place
            .projection
            .iter()
            .chain([guide_place.projection[index]]),
    );
    let new_current_place = Place(mir::Place {
        local: current_place.local,
        projection: new_projection,
    });
    let other_places = match guide_place.projection[index] {
        mir::ProjectionElem::Field(projected_field, _field_ty) => {
            expand_struct_place(current_place, mir, tcx, Some(projected_field.index()))
        }
        mir::ProjectionElem::Deref
        | mir::ProjectionElem::Index(..)
        | mir::ProjectionElem::ConstantIndex { .. }
        | mir::ProjectionElem::Subslice { .. }
        | mir::ProjectionElem::Downcast(..)
        | mir::ProjectionElem::OpaqueCast(..) => vec![],
    };
    (new_current_place, other_places)
}

/// Subtract the `subtrahend` place from the `minuend` place. The
/// subtraction is defined as set minus between `minuend` place replaced
/// with a set of places that are unrolled up to the same level as
/// `subtrahend` and the singleton `subtrahend` set. For example,
/// `subtract(x.f, x.f.g.h)` is performed by unrolling `x.f` into
/// `{x.g, x.h, x.f.f, x.f.h, x.f.g.f, x.f.g.g, x.f.g.h}` and
/// subtracting `{x.f.g.h}` from it, which results into `{x.g, x.h,
/// x.f.f, x.f.h, x.f.g.f, x.f.g.g}`.
pub(crate) fn expand<'tcx>(
    mir: &mir::Body<'tcx>,
    tcx: TyCtxt<'tcx>,
    mut minuend: Place<'tcx>,
    subtrahend: Place<'tcx>,
) -> Vec<Place<'tcx>> {
    assert!(
        is_prefix(subtrahend, minuend),
        "The minuend must be the prefix of the subtrahend."
    );
    trace!(
        "[enter] expand minuend={:?} subtrahend={:?}",
        minuend,
        subtrahend
    );
    let mut place_set = Vec::new();
    while minuend.projection.len() < subtrahend.projection.len() {
        let (new_minuend, places) = expand_one_level(mir, tcx, minuend, subtrahend);
        minuend = new_minuend;
        place_set.extend(places);
    }
    trace!(
        "[exit] expand minuend={:?} subtrahend={:?} place_set={:?}",
        minuend,
        subtrahend,
        place_set
    );
    place_set
}

/// Try to collapse all places in `places` by following the
/// `guide_place`. This function is basically the reverse of
/// `expand_struct_place`.
pub(crate) fn collapse<'tcx>(
    mir: &mir::Body<'tcx>,
    tcx: TyCtxt<'tcx>,
    places: &mut FxHashSet<Place<'tcx>>,
    guide_place: Place<'tcx>,
) {
    fn recurse<'tcx>(
        mir: &mir::Body<'tcx>,
        tcx: TyCtxt<'tcx>,
        places: &mut FxHashSet<Place<'tcx>>,
        current_place: Place<'tcx>,
        guide_place: Place<'tcx>,
    ) {
        if current_place != guide_place {
            let (new_current_place, mut expansion) =
                expand_one_level(mir, tcx, current_place, guide_place);
            recurse(mir, tcx, places, new_current_place, guide_place);
            expansion.push(new_current_place);
            if expansion.iter().all(|place| places.contains(place)) {
                for place in expansion {
                    places.remove(&place);
                }
                places.insert(current_place);
            }
        }
    }
    recurse(mir, tcx, places, guide_place.local.into(), guide_place);
}

/// Remove all extensions of a place from a set, unpacking prefixes as much as needed.
pub fn remove_place_from_set<'tcx>(
    body: &mir::Body<'tcx>,
    tcx: TyCtxt<'tcx>,
    to_remove: Place<'tcx>,
    set: &mut FxHashSet<Place<'tcx>>,
) {
    let old_set = mem::take(set);
    for old_place in old_set {
        if is_prefix(to_remove, old_place) {
            // Unpack `old_place` and remove `to_remove`.
            set.extend(expand(body, tcx, old_place, to_remove));
        } else if is_prefix(old_place, to_remove) {
            // `to_remove` is a prefix of `old_place`. So, it should *not* be added to `set`.
        } else {
            // `old_place` and `to_remove` are unrelated.
            set.insert(old_place);
        }
    }
}

pub fn is_copy<'tcx>(
    tcx: ty::TyCtxt<'tcx>,
    ty: ty::Ty<'tcx>,
    param_env: ty::ParamEnv<'tcx>,
) -> bool {
    if let ty::TyKind::Ref(_, _, mutability) = ty.kind() {
        // Shared references are copy, mutable references are not.
        // `type_implements_trait` doesn't consider that.
        matches!(mutability, mir::Mutability::Not)
    } else if let Some(copy_trait) = tcx.lang_items().copy_trait() {
        let infcx = tcx.infer_ctxt().build();
        // If `ty` has any inference variables (e.g. a region variable), then using it with
        // the freshly-created `InferCtxt` (i.e. `tcx.infer_ctxt().enter(..)`) will cause
        // a panic, since those inference variables don't exist in the new `InferCtxt`.
        // See: https://rust-lang.zulipchat.com/#narrow/stream/182449-t-compiler.2Fhelp/topic/.E2.9C.94.20Panic.20in.20is_copy_modulo_regions
        infcx
            .type_implements_trait(copy_trait, [infcx.freshen(ty)], param_env)
            .must_apply_considering_regions()
    } else {
        false
    }
}

/// Given an assignment `let _ = & <borrowed_place>`, this function returns the place that is
/// blocked by the loan.
/// For example, `let _ = &x.f.g` blocks just `x.f.g`, but `let _ = &x.f[0].g` blocks `x.f`.
pub fn get_blocked_place<'tcx>(tcx: TyCtxt<'tcx>, borrowed: Place<'tcx>) -> Place<'tcx> {
    for (place_ref, place_elem) in borrowed.iter_projections() {
        match place_elem {
            mir::ProjectionElem::Deref
            | mir::ProjectionElem::Index(..)
            | mir::ProjectionElem::ConstantIndex { .. }
            | mir::ProjectionElem::Subslice { .. } => {
                return (mir::Place {
                    local: place_ref.local,
                    projection: tcx.intern_place_elems(place_ref.projection),
                })
                .into();
            }
            mir::ProjectionElem::Field(..)
            | mir::ProjectionElem::Downcast(..)
            | mir::ProjectionElem::OpaqueCast(..) => {
                // Continue
            }
        }
    }
    borrowed
}

/// Successors of a terminator along non-unwinding paths
#[allow(unused)]
pub fn happy_path_successors(terminator: &TerminatorKind) -> Vec<mir::BasicBlock> {
    match terminator {
        TerminatorKind::SwitchInt {
            discr: _,
            switch_ty: _,
            targets: ts,
        } => ts.all_targets().iter().cloned().collect(),
        TerminatorKind::Resume
        | TerminatorKind::Abort
        | TerminatorKind::Return
        | TerminatorKind::Unreachable
        | TerminatorKind::GeneratorDrop => vec![],
        TerminatorKind::Goto { target: t }
        | TerminatorKind::Drop {
            place: _,
            target: t,
            unwind: _,
        }
        | TerminatorKind::DropAndReplace {
            place: _,
            value: _,
            target: t,
            unwind: _,
        }
        | TerminatorKind::Assert {
            cond: _,
            expected: _,
            msg: _,
            target: t,
            cleanup: _,
        }
        | TerminatorKind::Yield {
            value: _,
            resume: t,
            resume_arg: _,
            drop: _,
        }
        | TerminatorKind::FalseEdge {
            real_target: t,
            imaginary_target: _,
        }
        | TerminatorKind::FalseUnwind {
            real_target: t,
            unwind: _,
        }
        | TerminatorKind::Call {
            func: _,
            args: _,
            destination: _,
            target: Some(t),
            cleanup: _,
            from_hir_call: _,
            fn_span: _,
        } => vec![(*t).clone()],
        _ => vec![],
    }
}

/// Wrapper for MIR pattern matching kinds
pub(crate) enum StatementKinds<'mir, 'tcx: 'mir> {
    Stmt(&'mir StatementKind<'tcx>),
    Term(&'mir TerminatorKind<'tcx>),
}

// Panics when a location is not a start location
pub(crate) fn expect_mid_location(location: RichLocation) -> mir::Location {
    match location {
        RichLocation::Start(_) => panic!("expected a start location"),
        RichLocation::Mid(l) => return l,
    };
}

/// Collect the MIR statement at a location, panic if not a valid location
pub(crate) fn mir_kind_at<'mir, 'tcx: 'mir>(
    mir: &'mir mir::Body<'tcx>,
    location: Location,
) -> StatementKinds<'mir, 'tcx> {
    let stmt = mir.stmt_at(location);
    // fixme: can't pattern match on stmt because the Either used by rustc is private?
    if stmt.is_left() {
        return StatementKinds::Stmt(&stmt.left().unwrap().kind as &StatementKind<'tcx>);
    } else {
        return StatementKinds::Term(&stmt.right().unwrap().kind as &TerminatorKind<'tcx>);
    }
}

// Get the borrowed-from place in all cases where we currently support borrow creation
pub(crate) fn get_borrowed_from_place<'a, 'mir, 'tcx: 'mir>(
    stmt: &'a StatementKinds<'mir, 'tcx>,
    loc: Location,
) -> AnalysisResult<Place<'tcx>> {
    match stmt {
        StatementKinds::Stmt(StatementKind::Assign(box (
            _,
            Rvalue::Ref(
                _,
                BorrowKind::Mut {
                    allow_two_phase_borrow: false,
                },
                p,
            ),
        ))) => Ok((*p).into()),
        _ => Err(AnalysisError::UnsupportedStatement(loc)),
    }
}

// Get the assigned-to place in all cases where we currently support borrow assignment
pub(crate) fn get_assigned_to_place<'a, 'mir, 'tcx: 'mir>(
    stmt: &'a StatementKinds<'mir, 'tcx>,
    loc: Location,
) -> AnalysisResult<Place<'tcx>> {
    match stmt {
        StatementKinds::Stmt(StatementKind::Assign(box (p, _))) => Ok(p.clone().into()),
        _ => Err(AnalysisError::UnsupportedStatement(loc)),
    }
}

// Get the assigned-to place in all cases where we currently support borrow assignment
pub(crate) fn get_storage_dead<'a, 'mir, 'tcx: 'mir>(
    stmt: &'a StatementKinds<'mir, 'tcx>,
    loc: Location,
) -> Option<Place<'tcx>> {
    match stmt {
        StatementKinds::Stmt(StatementKind::StorageDead(p)) => Some(p.clone().into()),
        _ => None,
    }
}

// Get the assigned-to place in all cases where we currently support borrow assignment
pub(crate) fn get_moved_from_place<'a, 'mir, 'tcx: 'mir>(
    stmt: &'a StatementKinds<'mir, 'tcx>,
    loc: Location,
) -> AnalysisResult<Place<'tcx>> {
    match stmt {
        StatementKinds::Stmt(StatementKind::Assign(box (_, Rvalue::Use(Operand::Move(p))))) => {
            Ok((*p).clone().into())
        }
        _ => Err(AnalysisError::UnsupportedStatement(loc)),
    }
}
/// Convert a `location` to a string representing the statement or terminator at that `location`
pub fn location_to_stmt_str(location: mir::Location, mir: &mir::Body) -> String {
    let bb_mir = &mir[location.block];
    if location.statement_index < bb_mir.statements.len() {
        let stmt = &bb_mir.statements[location.statement_index];
        format!("{:?}", stmt)
    } else {
        // location = terminator
        let terminator = bb_mir.terminator();
        format!("{:?}", terminator.kind)
    }
}<|MERGE_RESOLUTION|>--- conflicted
+++ resolved
@@ -89,7 +89,6 @@
     }
 }
 
-<<<<<<< HEAD
 /// Helper functions for places
 impl<'tcx> Place<'tcx> {
     pub(crate) fn outermost_projection(&self) -> Option<PlaceElem<'tcx>> {
@@ -189,7 +188,9 @@
         println!("[debug] towards {:?}", towards);
         println!("[debug] next siblings are {:?}", next_siblings);
         unimplemented!("incompleteness in expansion helper");
-=======
+    }
+}
+
 /// Convert a `location` to a string representing the statement or terminator at that `location`
 pub fn location_to_stmt_str(location: mir::Location, mir: &mir::Body) -> String {
     let bb_mir = &mir[location.block];
@@ -200,7 +201,6 @@
         // location = terminator
         let terminator = bb_mir.terminator();
         format!("{:?}", terminator.kind)
->>>>>>> 8fd6386b
     }
 }
 
