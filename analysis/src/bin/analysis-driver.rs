#![feature(rustc_private)]

// Sources:
// https://github.com/rust-lang/miri/blob/master/benches/helpers/miri_helper.rs
// https://github.com/rust-lang/rust/blob/master/src/test/run-make-fulldeps/obtain-borrowck/driver.rs
use analysis::{
    abstract_interpretation::FixpointEngine,
    domains::{
        run_coupling_tests, CouplingAnalysis, DefinitelyAccessibleAnalysis,
        DefinitelyInitializedAnalysis, FactTable, FramingAnalysis, MaybeBorrowedAnalysis,
        ReachingDefsAnalysis,
    },
};
use prusti_common::config;
use prusti_rustc_interface::{
    ast::ast,
    borrowck::BodyWithBorrowckFacts,
    data_structures::fx::FxHashMap,
    driver::Compilation,
    hir::def_id::{DefId, LocalDefId},
    interface::{interface, Config, Queries},
    middle::{
        ty,
        ty::query::{query_values::mir_borrowck, ExternProviders, Providers},
    },
    polonius_engine::{Algorithm, Output},
    session::{Attribute, Session},
};
<<<<<<< HEAD
use prusti_utils::report::log::report_with_writer;
use std::{cell::RefCell, collections::HashMap, rc::Rc};
=======
use std::{cell::RefCell, rc::Rc};
>>>>>>> 8fd6386b

struct OurCompilerCalls {
    args: Vec<String>,
}

fn get_attributes(
    tcx: ty::TyCtxt<'_>,
    def_id: DefId,
) -> &[prusti_rustc_interface::ast::ast::Attribute] {
    if let Some(local_def_id) = def_id.as_local() {
        tcx.hir()
            .attrs(tcx.hir().local_def_id_to_hir_id(local_def_id))
    } else {
        tcx.item_attrs(def_id)
    }
}

fn get_attribute<'tcx>(
    tcx: ty::TyCtxt<'tcx>,
    def_id: DefId,
    segment1: &str,
    segment2: &str,
) -> Option<&'tcx Attribute> {
    get_attributes(tcx, def_id)
        .iter()
        .find(|attr| match &attr.kind {
            ast::AttrKind::Normal(normal_attr) => match &normal_attr.item {
                ast::AttrItem {
                    path:
                        ast::Path {
                            span: _,
                            segments,
                            tokens: _,
                        },
                    args: ast::AttrArgs::Empty,
                    tokens: _,
                } => {
                    segments.len() == 2
                        && segments[0].ident.as_str() == segment1
                        && segments[1].ident.as_str() == segment2
                }
                _ => false,
            },
            _ => false,
        })
}

mod mir_storage {
    use super::*;

    // Since mir_borrowck does not have access to any other state, we need to use a
    // thread-local for storing the obtained MIR bodies.
    //
    // Note: We are using 'static lifetime here, which is in general unsound.
    // Unfortunately, that is the only lifetime allowed here. Our use is safe
    // because we cast it back to `'tcx` before using.
    thread_local! {
        static MIR_BODIES:
            RefCell<FxHashMap<LocalDefId, BodyWithBorrowckFacts<'static>>> =
            RefCell::new(FxHashMap::default());
    }

    pub unsafe fn store_mir_body<'tcx>(
        _tcx: ty::TyCtxt<'tcx>,
        def_id: LocalDefId,
        body_with_facts: BodyWithBorrowckFacts<'tcx>,
    ) {
        // SAFETY: See the module level comment.
        let body_with_facts: BodyWithBorrowckFacts<'static> = std::mem::transmute(body_with_facts);
        MIR_BODIES.with(|state| {
            let mut map = state.borrow_mut();
            assert!(map.insert(def_id, body_with_facts).is_none());
        });
    }

    #[allow(clippy::needless_lifetimes)] // We want to be very explicit about lifetimes here.
    pub unsafe fn retrieve_mir_body<'tcx>(
        _tcx: ty::TyCtxt<'tcx>,
        def_id: LocalDefId,
    ) -> BodyWithBorrowckFacts<'tcx> {
        let body_with_facts: BodyWithBorrowckFacts<'static> = MIR_BODIES.with(|state| {
            let mut map = state.borrow_mut();
            map.remove(&def_id).unwrap()
        });
        // SAFETY: See the module level comment.
        std::mem::transmute(body_with_facts)
    }
}

#[allow(clippy::needless_lifetimes)]
fn mir_borrowck<'tcx>(tcx: ty::TyCtxt<'tcx>, def_id: LocalDefId) -> mir_borrowck<'tcx> {
    let body_with_facts = prusti_rustc_interface::borrowck::consumers::get_body_with_borrowck_facts(
        tcx,
        ty::WithOptConstParam::unknown(def_id),
    );
    // SAFETY: This is safe because we are feeding in the same `tcx` that is
    // going to be used as a witness when pulling out the data.
    unsafe {
        mir_storage::store_mir_body(tcx, def_id, body_with_facts);
    }
    let mut providers = Providers::default();
    prusti_rustc_interface::borrowck::provide(&mut providers);
    let original_mir_borrowck = providers.mir_borrowck;
    original_mir_borrowck(tcx, def_id)
}

fn override_queries(_session: &Session, local: &mut Providers, _external: &mut ExternProviders) {
    local.mir_borrowck = mir_borrowck;
}

impl prusti_rustc_interface::driver::Callbacks for OurCompilerCalls {
    // In this callback we override the mir_borrowck query.
    fn config(&mut self, config: &mut Config) {
        assert!(config.override_queries.is_none());
        config.override_queries = Some(override_queries);
    }

    fn after_analysis<'tcx>(
        &mut self,
        compiler: &interface::Compiler,
        queries: &'tcx Queries<'tcx>,
    ) -> Compilation {
        let session = compiler.session();
        session.abort_if_errors();

        let abstract_domain: &str = self
            .args
            .iter()
            .filter(|a| a.starts_with("--analysis"))
            .flat_map(|a| a.rsplit('='))
            .next()
            .expect("Please add --analysis=<DOMAIN>");

        println!(
            "Analyzing file {} using {}...",
            compiler.input().source_name().prefer_local(),
            abstract_domain
        );

        queries.global_ctxt().unwrap().enter(|tcx| {
            // collect all functions with attribute #[analyzer::run]
            let mut local_def_ids: Vec<_> = tcx
                .mir_keys(())
                .iter()
                .filter(|id| get_attribute(tcx, id.to_def_id(), "analyzer", "run").is_some())
                .collect();

            // sort according to argument span to ensure deterministic output
            local_def_ids.sort_unstable_by_key(|id| {
                get_attribute(tcx, id.to_def_id(), "analyzer", "run")
                    .unwrap()
                    .span
            });

            for &local_def_id in local_def_ids {
                println!(
                    "Result for function {}():",
                    tcx.item_name(local_def_id.to_def_id())
                );

                // SAFETY: This is safe because we are feeding in the same `tcx`
                // that was used to store the data.
                let mut body_with_facts =
                    unsafe { self::mir_storage::retrieve_mir_body(tcx, local_def_id) };
                body_with_facts.output_facts = Rc::new(Output::compute(
                    &body_with_facts.input_facts,
                    Algorithm::Naive,
                    true,
                ));
                assert!(!body_with_facts.input_facts.cfg_edge.is_empty());
                let body = &body_with_facts.body;

                match abstract_domain {
                    "ReachingDefsAnalysis" => {
                        let result = ReachingDefsAnalysis::new(tcx, local_def_id.to_def_id(), body)
                            .run_fwd_analysis();
                        match result {
                            Ok(state) => {
                                println!("{}", serde_json::to_string_pretty(&state).unwrap())
                            }
                            Err(e) => eprintln!("{}", e.to_pretty_str(body)),
                        }
                    }
                    "DefinitelyInitializedAnalysis" => {
                        let result =
                            DefinitelyInitializedAnalysis::new(tcx, local_def_id.to_def_id(), body)
                                .run_fwd_analysis();
                        match result {
                            Ok(state) => {
                                println!("{}", serde_json::to_string_pretty(&state).unwrap())
                            }
                            Err(e) => eprintln!("{}", e.to_pretty_str(body)),
                        }
                    }
                    "RelaxedDefinitelyInitializedAnalysis" => {
                        let result = DefinitelyInitializedAnalysis::new_relaxed(
                            tcx,
                            local_def_id.to_def_id(),
                            body,
                        )
                        .run_fwd_analysis();
                        match result {
                            Ok(state) => {
                                println!("{}", serde_json::to_string_pretty(&state).unwrap())
                            }
                            Err(e) => eprintln!("{}", e.to_pretty_str(body)),
                        }
                    }
                    "MaybeBorrowedAnalysis" => {
                        let analyzer = MaybeBorrowedAnalysis::new(tcx, &body_with_facts);
                        match analyzer.run_analysis() {
                            Ok(state) => {
                                println!("{}", serde_json::to_string_pretty(&state).unwrap())
                            }
                            Err(e) => eprintln!("{}", e.to_pretty_str(body)),
                        }
                    }
                    "DefinitelyAccessibleAnalysis" => {
                        let analyzer = DefinitelyAccessibleAnalysis::new(
                            tcx,
                            local_def_id.to_def_id(),
                            &body_with_facts,
                        );
                        match analyzer.run_analysis() {
                            Ok(state) => {
                                println!("{}", serde_json::to_string_pretty(&state).unwrap());
                            }
                            Err(e) => eprintln!("{}", e.to_pretty_str(body)),
                        }
                    }
                    "FramingAnalysis" => {
                        let analyzer =
                            FramingAnalysis::new(tcx, local_def_id.to_def_id(), &body_with_facts);
                        match analyzer.run_analysis() {
                            Ok(state) => {
                                println!("{}", serde_json::to_string_pretty(&state).unwrap());
                            }
                            Err(e) => eprintln!("{}", e.to_pretty_str(body)),
                        }
                    }
<<<<<<< HEAD
                    "CouplingAnalysis" => {
                        if config::coupling_analysis_test() {
                            run_coupling_tests(&body_with_facts.body, tcx);
                            return;
                        }

                        println!("[driver]    Starting coupling analysis");
                        let fact_table = FactTable::new(&body_with_facts, tcx).unwrap();
                        let result = CouplingAnalysis::new(
                            tcx,
                            local_def_id.to_def_id(),
                            &fact_table,
                            &body_with_facts,
                        )
                        .run_fwd_analysis();
                        match result {
                            Ok(state) => {
                                println!("[driver]    Coupling analysis complete. State:");
                                println!("[driver]    {:#?}", state);
                                println!("[polonius] {:#?}", body_with_facts.input_facts);
                                println!("[polonius] {:#?}", body_with_facts.output_facts);
                                report_with_writer(
                                    "coupling_trace",
                                    format!(
                                        "{}.graph.dot",
                                        "latest" // fixme: extract function names
                                    ),
                                    |writer| {
                                        state.to_graphviz(writer).unwrap();
                                    },
                                );

                                // todo!("log the state into appropriate graphviz files");
                            }
                            Err(e) => eprintln!("{}", e.to_pretty_str(body)),
                        }
                    }
                    _ => panic!("Unknown domain argument: {}", abstract_domain),
=======
                    _ => panic!("Unknown domain argument: {abstract_domain}"),
>>>>>>> 8fd6386b
                }
            }
        });

        Compilation::Stop
    }
}

/// Run an analysis by calling like it rustc
///
/// Give arguments to the analyzer by prefixing them with '--analysis'
/// A abstract domain has to be provided by using '--analysis=' (without spaces), e.g.:
/// --analysis=ReachingDefsState or --analysis=DefinitelyInitializedAnalysis
fn main() {
    env_logger::init();
    prusti_rustc_interface::driver::init_rustc_env_logger();
    let mut compiler_args = Vec::new();
    let mut callback_args = Vec::new();
    for arg in std::env::args() {
        if arg.starts_with("--analysis") {
            callback_args.push(arg);
        } else {
            compiler_args.push(arg);
        }
    }

    compiler_args.push("-Zpolonius".to_owned());
    compiler_args.push("-Zalways-encode-mir".to_owned());
    compiler_args.push("-Zcrate-attr=feature(register_tool)".to_owned());
    compiler_args.push("-Zcrate-attr=register_tool(analyzer)".to_owned());

    let mut callbacks = OurCompilerCalls {
        args: callback_args,
    };
    // Invoke compiler, and handle return code.
    let exit_code = prusti_rustc_interface::driver::catch_with_exit_code(move || {
        prusti_rustc_interface::driver::RunCompiler::new(&compiler_args, &mut callbacks).run()
    });
    std::process::exit(exit_code)
}<|MERGE_RESOLUTION|>--- conflicted
+++ resolved
@@ -25,13 +25,9 @@
     },
     polonius_engine::{Algorithm, Output},
     session::{Attribute, Session},
-};
-<<<<<<< HEAD
+};=
 use prusti_utils::report::log::report_with_writer;
-use std::{cell::RefCell, collections::HashMap, rc::Rc};
-=======
 use std::{cell::RefCell, rc::Rc};
->>>>>>> 8fd6386b
 
 struct OurCompilerCalls {
     args: Vec<String>,
@@ -272,7 +268,6 @@
                             Err(e) => eprintln!("{}", e.to_pretty_str(body)),
                         }
                     }
-<<<<<<< HEAD
                     "CouplingAnalysis" => {
                         if config::coupling_analysis_test() {
                             run_coupling_tests(&body_with_facts.body, tcx);
@@ -310,10 +305,7 @@
                             Err(e) => eprintln!("{}", e.to_pretty_str(body)),
                         }
                     }
-                    _ => panic!("Unknown domain argument: {}", abstract_domain),
-=======
                     _ => panic!("Unknown domain argument: {abstract_domain}"),
->>>>>>> 8fd6386b
                 }
             }
         });
