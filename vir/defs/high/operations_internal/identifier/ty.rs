--- conflicted
+++ resolved
@@ -41,22 +41,14 @@
 
 impl WithIdentifier for ty::Sequence {
     fn get_identifier(&self) -> String {
-<<<<<<< HEAD
-        format!("seq${}", self.element_type.get_identifier())
-=======
         format!("Seq${}", self.element_type.get_identifier())
->>>>>>> 1f83178f
     }
 }
 
 impl WithIdentifier for ty::Map {
     fn get_identifier(&self) -> String {
         format!(
-<<<<<<< HEAD
-            "map${}${}",
-=======
             "Map${}${}",
->>>>>>> 1f83178f
             self.key_type.get_identifier(),
             self.val_type.get_identifier()
         )
