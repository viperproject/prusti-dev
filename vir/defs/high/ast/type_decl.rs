pub(crate) use super::{
    expression::Expression,
    field::FieldDecl,
    ty::{Type, Uniqueness},
};
use crate::common::display;

#[derive_helpers]
#[derive_visitors]
#[derive(derive_more::From, derive_more::IsVariant, derive_more::Unwrap)]
#[allow(clippy::large_enum_variant)]
pub enum TypeDecl {
    Bool,
    Int(Int),
    Float(Float),
    TypeVar(TypeVar),
    Tuple(Tuple),
    Struct(Struct),
    Sequence(Sequence),
    Map(Map),
    Enum(Enum),
    Union(Union),
    Array(Array),
    // Slice(Slice),
    Reference(Reference),
    Pointer(Pointer),
    // FnPointer,
    Never,
    // Str,
    Closure(Closure),
    // Projection(Projection),
    Unsupported(Unsupported),
}

#[display(
    fmt = "Int({},{})",
    "display::option!(lower_bound, \"{}\", \"\")",
    "display::option!(upper_bound, \" {}\", \"\")"
)]
pub struct Int {
    pub lower_bound: Option<Box<Expression>>,
    pub upper_bound: Option<Box<Expression>>,
}

#[display(
    fmt = "Float({},{})",
    "display::option!(lower_bound, \"{}\", \"\")",
    "display::option!(upper_bound, \" {}\", \"\")"
)]
pub struct Float {
    pub lower_bound: Option<Box<Expression>>,
    pub upper_bound: Option<Box<Expression>>,
}

#[display(fmt = "{}", name)]
pub struct LifetimeConst {
    pub name: String,
}

#[display(fmt = "{}", name)]
pub struct GenericType {
    pub name: String,
}

#[derive_helpers]
#[derive(derive_more::Unwrap)]
pub enum TypeVar {
    Lifetime(LifetimeConst),
    GenericType(GenericType),
}

#[display(fmt = "({})", "display::cjoin(arguments)")]
pub struct Tuple {
    /// Type arguments.
    pub arguments: Vec<Type>,
}

#[display(fmt = "{} {{\n{}}}\n", name, "display::foreach!(\"{},\n\", fields)")]
pub struct Struct {
    pub name: String,
    // /// Type parameters.
    //
    // FIXME: Parameters are not used because we monomorphize the types when
    // encoding from MIR to high.
    //
    // pub parameters: Vec<TypeVar>,
    /// Fields.
    pub fields: Vec<FieldDecl>,
}

pub type DiscriminantValue = i128;
pub type DiscriminantRange = (DiscriminantValue, DiscriminantValue);

#[display(fmt = "{}", name)]
pub struct Enum {
    pub name: String,
    pub discriminant_type: Type,
    pub discriminant_bounds: Vec<DiscriminantRange>,
    pub discriminant_values: Vec<DiscriminantValue>,
    pub variants: Vec<Struct>,
}

#[display(fmt = "{}", name)]
pub struct Union {
    pub name: String,
    pub discriminant_type: Type,
    pub discriminant_bounds: Vec<DiscriminantRange>,
    pub discriminant_values: Vec<DiscriminantValue>,
    pub variants: Vec<Struct>,
}

#[display(fmt = "Array({}, {})", length, element_type)]
pub struct Array {
    pub length: u64,
    pub element_type: Type,
}

<<<<<<< HEAD
#[display(fmt = "Sequence({})", element_type)]
pub struct Sequence {
    pub element_type: Type,
}

#[display(fmt = "Map({} -> {})", key_type, val_type)]
pub struct Map {
    pub key_type: Type,
    pub val_type: Type,
}

#[display(fmt = "&{}", target_type)]
=======
#[display(fmt = "&{} {}", uniqueness, target_type)]
>>>>>>> 81366ed1
pub struct Reference {
    pub uniqueness: Uniqueness,
    pub target_type: Type,
}

#[display(fmt = "*{}", target_type)]
pub struct Pointer {
    pub target_type: Type,
}

#[display(fmt = "{}", name)]
pub struct Closure {
    pub name: String,
    /// The tuple of captured arguments.
    pub arguments: Vec<Type>,
}

#[display(fmt = "{}", ty)]
pub struct Unsupported {
    pub ty: Type,
}<|MERGE_RESOLUTION|>--- conflicted
+++ resolved
@@ -115,7 +115,6 @@
     pub element_type: Type,
 }
 
-<<<<<<< HEAD
 #[display(fmt = "Sequence({})", element_type)]
 pub struct Sequence {
     pub element_type: Type,
@@ -127,10 +126,7 @@
     pub val_type: Type,
 }
 
-#[display(fmt = "&{}", target_type)]
-=======
 #[display(fmt = "&{} {}", uniqueness, target_type)]
->>>>>>> 81366ed1
 pub struct Reference {
     pub uniqueness: Uniqueness,
     pub target_type: Type,
