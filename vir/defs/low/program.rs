#![derive_for_all(
    Debug,
    derive_more::Display,
    Clone,
<<<<<<< HEAD
    Serialize,
    Deserialize,
    PartialEq,
=======
    serde::Serialize,
    serde::Deserialize,
    PartialEq(ignore=[position]),
>>>>>>> a70ce389
    Eq,
    Hash
)]
#![derive_for_all_structs(new, new_with_pos)]

use super::{
    ast::{function::FunctionDecl, predicate::PredicateDecl},
    cfg::{method::MethodDecl, procedure::ProcedureDecl},
    domain::DomainDecl,
};
use crate::common::{check_mode::CheckMode, display};

#[display(
    fmt = "program_name: {}\n{}\n{}\n{}\n{}\n{}\n",
    name,
    "display::foreach!(\"{}\n\", domains)",
    "display::foreach!(\"{}\n\", predicates)",
    "display::foreach!(\"{}\n\", functions)",
    "display::foreach!(\"{}\n\", methods)",
    "display::foreach!(\"{}\n\", procedures)"
)]
pub struct Program {
    pub name: String,
    pub check_mode: CheckMode,
    pub domains: Vec<DomainDecl>,
    pub predicates: Vec<PredicateDecl>,
    pub functions: Vec<FunctionDecl>,
    pub methods: Vec<MethodDecl>,
    pub procedures: Vec<ProcedureDecl>,
}<|MERGE_RESOLUTION|>--- conflicted
+++ resolved
@@ -2,15 +2,9 @@
     Debug,
     derive_more::Display,
     Clone,
-<<<<<<< HEAD
-    Serialize,
-    Deserialize,
-    PartialEq,
-=======
     serde::Serialize,
     serde::Deserialize,
-    PartialEq(ignore=[position]),
->>>>>>> a70ce389
+    PartialEq,
     Eq,
     Hash
 )]
