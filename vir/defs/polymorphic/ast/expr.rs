--- conflicted
+++ resolved
@@ -259,11 +259,7 @@
 
     pub fn pred_permission(place: Expr, perm: PermAmount) -> Option<Self> {
         let typ = place.get_type();
-<<<<<<< HEAD
-        if typ.is_typed_ref_or_type_var() || typ.is_seq() {
-=======
         if typ.is_typed_ref_or_type_var() || typ.is_seq() || typ.is_map() {
->>>>>>> 1f83178f
             Some(Expr::predicate_access_predicate(typ.clone(), place, perm))
         } else {
             None
