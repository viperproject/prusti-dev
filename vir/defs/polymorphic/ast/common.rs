--- conflicted
+++ resolved
@@ -221,13 +221,10 @@
         matches!(self, &Type::Seq(_))
     }
 
-<<<<<<< HEAD
-=======
     pub fn is_map(&self) -> bool {
         matches!(self, &Type::Map(_))
     }
 
->>>>>>> 1f83178f
     pub fn is_type_var(&self) -> bool {
         matches!(self, &Type::TypeVar(_))
     }
@@ -248,17 +245,12 @@
             Type::Float(Float::F32) => "f32".to_string(),
             Type::Float(Float::F64) => "f64".to_string(),
             Type::BitVector(value) => value.to_string(),
-<<<<<<< HEAD
             Type::Seq(_)
+            | Type::Map(_)
             | Type::Domain(_)
             | Type::Snapshot(_)
             | Type::TypedRef(_)
             | Type::TypeVar(_) => self.encode_as_string(),
-=======
-            Type::Domain(_) | Type::Snapshot(_) | Type::TypedRef(_) | Type::TypeVar(_) | Type::Seq(_) | Type::Map(..) => {
-                self.encode_as_string()
-            }
->>>>>>> 1f83178f
         }
     }
 
@@ -431,15 +423,10 @@
                 }
             }
             Type::Seq(SeqType { box typ }) => {
-<<<<<<< HEAD
-                // TODO is it alright to use `seq` as encoded name here?
-                format!("seq${}", Self::encode_arguments(&vec![typ.clone()]))
-=======
                 format!("Seq${}", Self::encode_arguments(&[typ.clone()]))
             }
             Type::Map(MapType { box key_type, box val_type }) => {
                 format!("Map${}${}", Self::encode_arguments(&[key_type.clone()]), Self::encode_arguments(&[val_type.clone()]))
->>>>>>> 1f83178f
             }
             Type::TypeVar(TypeVar { label }) => format!("__TYPARAM__$_{}$__", label),
             x => unreachable!("{}", x),
