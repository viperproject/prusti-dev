// © 2019, ETH Zurich
//
// This Source Code Form is subject to the terms of the Mozilla Public
// License, v. 2.0. If a copy of the MPL was not distributed with this
// file, You can obtain one at http://mozilla.org/MPL/2.0/.

<<<<<<< HEAD
use crate::polymorphic::{ast::*, gather_labels::gather_labels};
use rustc_hash::{FxHashMap, FxHashSet};
use std::{collections::VecDeque, fmt, iter::FromIterator};
=======
use crate::{
    common::identifier::WithIdentifier,
    polymorphic::{ast::*, gather_labels::gather_labels},
};
use std::{
    collections::{HashMap, HashSet, VecDeque},
    fmt,
    iter::FromIterator,
};
>>>>>>> 14a436f9
use uuid::Uuid;

pub(super) const RETURN_LABEL: &str = "end_of_method";

#[derive(Debug, Clone, Serialize, Deserialize, PartialEq, Eq)]
pub struct CfgMethod {
    // TODO: extract logic using (most) skipped fields to CfgMethodBuilder
    #[serde(skip)]
    pub(crate) uuid: Uuid,
    pub(crate) method_name: String,
    pub(crate) formal_arg_count: usize,
    pub(crate) formal_returns: Vec<LocalVar>,
    // FIXME: This should be pub(in super::super). However, the optimization
    // that depends on snapshots needs to modify this field.
    pub local_vars: Vec<LocalVar>,
    pub(crate) labels: FxHashSet<String>,
    #[serde(skip)]
    pub(crate) reserved_labels: FxHashSet<String>,
    pub basic_blocks: Vec<CfgBlock>, // FIXME: Hack, should be pub(super).
    pub(crate) basic_blocks_labels: Vec<String>,
    #[serde(skip)]
    pub(crate) fresh_var_index: i32,
    #[serde(skip)]
    pub(crate) fresh_label_index: i32,
}

#[derive(Debug, Clone, Serialize, Deserialize, PartialEq, Eq)]
pub struct CfgBlock {
    pub stmts: Vec<Stmt>, // FIXME: Hack, should be pub(super).
    pub successor: Successor,
}

#[derive(Debug, Clone, Eq, PartialEq, Serialize, Deserialize)]
pub enum Successor {
    Undefined,
    Return,
    Goto(CfgBlockIndex),
    GotoSwitch(Vec<(Expr, CfgBlockIndex)>, CfgBlockIndex),
}

#[derive(PartialEq, Eq, Clone, Copy, Hash, Serialize, Deserialize)]
pub struct CfgBlockIndex {
    #[serde(skip)]
    pub(crate) method_uuid: Uuid,
    pub block_index: usize,
}

impl fmt::Debug for CfgBlockIndex {
    fn fmt(&self, f: &mut fmt::Formatter) -> fmt::Result {
        write!(f, "cfg:{}", self.block_index)
    }
}

impl Successor {
    pub fn is_return(&self) -> bool {
        matches!(self, Successor::Return)
    }

    pub fn get_following(&self) -> Vec<CfgBlockIndex> {
        match &self {
            Successor::Undefined | Successor::Return => vec![],
            Successor::Goto(target) => vec![*target],
            Successor::GotoSwitch(guarded_targets, default_target) => {
                let mut res: Vec<CfgBlockIndex> = guarded_targets.iter().map(|g| g.1).collect();
                res.push(*default_target);
                res
            }
        }
    }

    pub fn replace_target(self, src: CfgBlockIndex, dst: CfgBlockIndex) -> Self {
        assert_eq!(
            src.method_uuid, dst.method_uuid,
            "The provided src CfgBlockIndex is not compatible with the dst CfgBlockIndex"
        );
        match self {
            Successor::Goto(target) => Successor::Goto(if target == src { dst } else { target }),
            Successor::GotoSwitch(guarded_targets, default_target) => Successor::GotoSwitch(
                guarded_targets
                    .into_iter()
                    .map(|x| (x.0, if x.1 == src { dst } else { x.1 }))
                    .collect(),
                if default_target == src {
                    dst
                } else {
                    default_target
                },
            ),
            x => x,
        }
    }

    pub(super) fn replace_uuid(self, new_uuid: Uuid) -> Self {
        match self {
            Successor::Goto(target) => Successor::Goto(target.set_uuid(new_uuid)),
            Successor::GotoSwitch(guarded_targets, default_target) => Successor::GotoSwitch(
                guarded_targets
                    .into_iter()
                    .map(|x| (x.0, x.1.set_uuid(new_uuid)))
                    .collect(),
                default_target.set_uuid(new_uuid),
            ),
            x => x,
        }
    }
}

impl CfgBlockIndex {
    pub(super) fn set_uuid(self, method_uuid: Uuid) -> Self {
        CfgBlockIndex {
            method_uuid,
            ..self
        }
    }
    pub fn weak_eq(&self, other: &CfgBlockIndex) -> bool {
        self.block_index == other.block_index
    }
    pub fn index(&self) -> usize {
        self.block_index
    }
}

impl CfgMethod {
    pub fn new(
        method_name: String,
        formal_arg_count: usize,
        formal_returns: Vec<LocalVar>,
        local_vars: Vec<LocalVar>,
        reserved_labels: Vec<String>,
    ) -> Self {
        CfgMethod {
            uuid: Uuid::new_v4(),
            method_name,
            formal_arg_count,
            formal_returns,
            local_vars,
            labels: FxHashSet::default(),
            reserved_labels: FxHashSet::from_iter(reserved_labels),
            basic_blocks: vec![],
            basic_blocks_labels: vec![],
            fresh_var_index: 0,
            fresh_label_index: 0,
        }
    }

    pub fn name(&self) -> String {
        self.method_name.clone()
    }

    pub fn labels(&self) -> &FxHashSet<String> {
        &self.labels
    }

    pub fn basic_blocks_labels(&self) -> &Vec<String> {
        &self.basic_blocks_labels
    }

    pub fn get_formal_returns(&self) -> &Vec<LocalVar> {
        &self.formal_returns
    }

    pub(super) fn block_index(&self, index: usize) -> CfgBlockIndex {
        CfgBlockIndex {
            method_uuid: self.uuid,
            block_index: index,
        }
    }

    fn is_fresh_local_name(&self, name: &str) -> bool {
        self.formal_returns.iter().all(|x| x.name != name)
            && self.local_vars.iter().all(|x| x.name != name)
            && !self.labels.contains(name)
            && self.basic_blocks_labels.iter().all(|x| x != name)
    }

    fn generate_fresh_local_var_name(&mut self) -> String {
        let mut candidate_name = format!("__t{}", self.fresh_var_index);
        self.fresh_var_index += 1;
        while !self.is_fresh_local_name(&candidate_name)
            || self.reserved_labels.contains(&candidate_name)
        {
            candidate_name = format!("__t{}", self.fresh_var_index);
            self.fresh_var_index += 1;
        }
        candidate_name
    }

    pub fn get_fresh_label_name(&mut self) -> String {
        let mut candidate_name = format!("l{}", self.fresh_label_index);
        self.fresh_label_index += 1;
        while !self.is_fresh_local_name(&candidate_name)
            || self.reserved_labels.contains(&candidate_name)
        {
            candidate_name = format!("l{}", self.fresh_label_index);
            self.fresh_label_index += 1;
        }
        candidate_name
    }

    /// Returns all formal arguments, formal returns, and local variables
    pub fn get_all_vars(&self) -> Vec<LocalVar> {
        let mut vars: Vec<LocalVar> = vec![];
        vars.extend(self.formal_returns.clone());
        vars.extend(self.local_vars.clone());
        vars
    }

    /// Returns all labels
    pub fn get_all_labels(&self) -> Vec<String> {
        let mut labels: Vec<String> = vec![];
        labels.extend(self.labels.iter().cloned());
        labels.extend(self.basic_blocks_labels.iter().cloned());
        labels
    }

    pub fn add_fresh_local_var(&mut self, typ: Type) -> LocalVar {
        let name = self.generate_fresh_local_var_name();
        let local_var = LocalVar::new(name, typ);
        self.local_vars.push(local_var.clone());
        local_var
    }

    pub fn add_local_var(&mut self, name: &str, typ: Type) {
        assert!(self.is_fresh_local_name(name));
        self.local_vars.push(LocalVar::new(name, typ));
    }

    pub fn add_formal_return(&mut self, name: &str, typ: Type) {
        assert!(self.is_fresh_local_name(name));
        self.formal_returns.push(LocalVar::new(name, typ));
    }

    pub fn add_stmt(&mut self, index: CfgBlockIndex, stmt: Stmt) {
        for label_name in gather_labels(&stmt) {
            assert!(
                self.is_fresh_local_name(&label_name),
                "label {} is not fresh",
                label_name
            );
            self.labels.insert(label_name);
        }
        self.basic_blocks[index.block_index].stmts.push(stmt);
    }

    pub fn add_stmts(&mut self, index: CfgBlockIndex, stmts: Vec<Stmt>) {
        for stmt in stmts {
            self.add_stmt(index, stmt);
        }
    }

    pub fn add_block(&mut self, label: &str, stmts: Vec<Stmt>) -> CfgBlockIndex {
        assert!(label.chars().take(1).all(|c| c.is_alphabetic() || c == '_'));
        assert!(label
            .chars()
            .skip(1)
            .all(|c| c.is_alphanumeric() || c == '_'));
        assert!(
            self.basic_blocks_labels.iter().all(|l| l != label),
            "Label {} is already used",
            label
        );
        assert!(label != RETURN_LABEL);
        let index = self.basic_blocks.len();
        self.basic_blocks_labels.push(label.to_string());
        self.basic_blocks.push(CfgBlock {
            stmts,
            successor: Successor::Undefined,
        });
        self.block_index(index)
    }

    #[allow(dead_code)]
    pub fn get_successor(&mut self, index: CfgBlockIndex) -> &Successor {
        assert_eq!(
            self.uuid, index.method_uuid,
            "The provided CfgBlockIndex doesn't belong to this CfgMethod"
        );
        &self.basic_blocks[index.block_index].successor
    }

    #[allow(dead_code)]
    pub fn set_successor(&mut self, index: CfgBlockIndex, successor: Successor) {
        assert_eq!(
            self.uuid, index.method_uuid,
            "The provided CfgBlockIndex doesn't belong to this CfgMethod"
        );
        self.basic_blocks[index.block_index].successor = successor;
    }

    pub fn get_preceding(&self, target_index: CfgBlockIndex) -> Vec<CfgBlockIndex> {
        assert_eq!(
            self.uuid, target_index.method_uuid,
            "The provided CfgBlockIndex doesn't belong to this CfgMethod"
        );
        self.basic_blocks
            .iter()
            .enumerate()
            .filter(|x| x.1.successor.get_following().contains(&target_index))
            .map(|x| self.block_index(x.0))
            .collect()
    }

    #[allow(dead_code)]
    pub fn predecessors(&self) -> FxHashMap<usize, Vec<usize>> {
        let mut result = FxHashMap::default();
        for (index, block) in self.basic_blocks.iter().enumerate() {
            for successor in block.successor.get_following() {
                let entry = result.entry(successor.block_index).or_insert_with(Vec::new);
                entry.push(index);
            }
        }
        result
    }

    #[allow(dead_code)]
    pub fn get_indices(&self) -> Vec<CfgBlockIndex> {
        (0..self.basic_blocks.len())
            .map(|i| self.block_index(i))
            .collect()
    }

    #[allow(dead_code)]
    pub fn get_block_label(&self, index: CfgBlockIndex) -> &str {
        &self.basic_blocks_labels[index.block_index]
    }

    pub fn has_loops(&self) -> bool {
        let mut in_degree = vec![0; self.basic_blocks.len()];

        for index in 0..self.basic_blocks.len() {
            for succ in self.basic_blocks[index].successor.get_following() {
                in_degree[succ.index()] += 1;
            }
        }

        let mut queue = VecDeque::new();
        for (index, &value) in in_degree.iter().enumerate() {
            if value == 0 {
                queue.push_back(index);
            }
        }

        let mut visited_count = 0;

        while let Some(curr_index) = queue.pop_front() {
            for succ in self.basic_blocks[curr_index].successor.get_following() {
                in_degree[succ.index()] -= 1;

                if in_degree[succ.index()] == 0 {
                    queue.push_back(succ.index());
                }
            }
            visited_count += 1;
        }

        debug_assert!(visited_count <= self.basic_blocks.len());
        visited_count != self.basic_blocks.len()
    }

    pub fn get_topological_sort(&self) -> Vec<CfgBlockIndex> {
        if self.basic_blocks.is_empty() {
            Vec::new()
        } else {
            let mut visited: Vec<bool> = vec![false; self.basic_blocks.len()];
            let mut topo_sorted: Vec<CfgBlockIndex> = vec![];

            // The first basic block always stays first.
            visited[0] = true;

            // The remaining basic blocks.
            for index in 1..self.basic_blocks.len() {
                if !visited[index] {
                    self.topological_sort_impl(&mut visited, &mut topo_sorted, index);
                }
            }

            let mut final_blocks = vec![self.block_index(0)];
            final_blocks.extend(topo_sorted.into_iter().rev());
            final_blocks
        }
    }

    fn topological_sort_impl(
        &self,
        visited: &mut Vec<bool>,
        topo_sorted: &mut Vec<CfgBlockIndex>,
        curr_index: usize,
    ) {
        assert!(!visited[curr_index]);
        visited[curr_index] = true;
        let curr_block = &self.basic_blocks[curr_index];
        let following = curr_block.successor.get_following();

        for block_index in following {
            let index = block_index.block_index;
            if !visited[index] {
                self.topological_sort_impl(visited, topo_sorted, index);
            }
        }

        topo_sorted.push(self.block_index(curr_index))
    }

    /// Find some path from the `start_block` to the `end_block`.
    ///
    /// The returned path includes both `start_block` and `end_block`.
    pub fn find_path(
        &self,
        start_block: CfgBlockIndex,
        end_block: CfgBlockIndex,
    ) -> Option<Vec<CfgBlockIndex>> {
        trace!(
            "[enter] find_path start={:?} end={:?}",
            start_block,
            end_block
        );
        if start_block.weak_eq(&end_block) {
            return Some(vec![start_block]);
        }
        let mut visited = vec![false; self.basic_blocks.len()];
        let mut came_from = vec![None; self.basic_blocks.len()];
        let mut to_visit = VecDeque::new();
        to_visit.push_back(start_block);
        visited[start_block.block_index] = true;
        while !to_visit.is_empty() {
            let curr_block_index = to_visit.pop_front().unwrap();
            trace!("curr_block_index={:?}", curr_block_index);
            let curr_block = &self.basic_blocks[curr_block_index.block_index];
            for successor_block in curr_block.successor.get_following() {
                if successor_block.weak_eq(&end_block) {
                    debug!("came_from={:?}", came_from);
                    let mut path = vec![successor_block, curr_block_index];
                    let mut index = curr_block_index;
                    while let Some(previous) = came_from[index.block_index] {
                        path.push(previous);
                        index = previous;
                    }
                    path.reverse();
                    return Some(path);
                } else if !visited[successor_block.block_index] {
                    visited[successor_block.block_index] = true;
                    came_from[successor_block.block_index] = Some(curr_block_index);
                    to_visit.push_back(successor_block);
                }
            }
        }
        None
    }
}

impl WithIdentifier for CfgMethod {
    fn get_identifier(&self) -> String {
        self.method_name.clone()
    }
}<|MERGE_RESOLUTION|>--- conflicted
+++ resolved
@@ -4,21 +4,12 @@
 // License, v. 2.0. If a copy of the MPL was not distributed with this
 // file, You can obtain one at http://mozilla.org/MPL/2.0/.
 
-<<<<<<< HEAD
-use crate::polymorphic::{ast::*, gather_labels::gather_labels};
-use rustc_hash::{FxHashMap, FxHashSet};
-use std::{collections::VecDeque, fmt, iter::FromIterator};
-=======
 use crate::{
     common::identifier::WithIdentifier,
     polymorphic::{ast::*, gather_labels::gather_labels},
 };
-use std::{
-    collections::{HashMap, HashSet, VecDeque},
-    fmt,
-    iter::FromIterator,
-};
->>>>>>> 14a436f9
+use rustc_hash::{FxHashMap, FxHashSet};
+use std::{collections::VecDeque, fmt, iter::FromIterator};
 use uuid::Uuid;
 
 pub(super) const RETURN_LABEL: &str = "end_of_method";
