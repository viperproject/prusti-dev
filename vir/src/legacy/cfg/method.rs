--- conflicted
+++ resolved
@@ -4,15 +4,11 @@
 // License, v. 2.0. If a copy of the MPL was not distributed with this
 // file, You can obtain one at http://mozilla.org/MPL/2.0/.
 
-<<<<<<< HEAD
-use crate::legacy::{ast::*, gather_labels::gather_labels};
-use derivative::Derivative;
-=======
 use crate::{
     common::identifier::WithIdentifier,
     legacy::{ast::*, gather_labels::gather_labels},
 };
->>>>>>> f7f3e1b2
+use derivative::Derivative;
 use std::{
     collections::{HashMap, HashSet, VecDeque},
     fmt,
