--- conflicted
+++ resolved
@@ -180,20 +180,14 @@
 
 #[derive(Reify)]
 pub struct GotoIfGenData<'vir, Curr, Next> {
-<<<<<<< HEAD
-    pub value: ExprGen<'vir, Curr, Next>,
-    pub targets: &'vir [(
+    pub(crate) value: ExprGen<'vir, Curr, Next>,
+    pub(crate) targets: &'vir [(
         ExprGen<'vir, Curr, Next>,
         CfgBlockLabel<'vir>,
         &'vir [StmtGen<'vir, Curr, Next>],
     )],
-    #[reify_copy] pub otherwise: CfgBlockLabel<'vir>,
-    pub otherwise_statements: &'vir [StmtGen<'vir, Curr, Next>],
-=======
-    pub (crate) value: ExprGen<'vir, Curr, Next>,
-    pub (crate) targets: &'vir [(ExprGen<'vir, Curr, Next>, CfgBlockLabel<'vir>)],
-    #[reify_copy] pub (crate) otherwise: CfgBlockLabel<'vir>,
->>>>>>> 096f0db7
+    #[reify_copy] pub(crate) otherwise: CfgBlockLabel<'vir>,
+    pub(crate) otherwise_statements: &'vir [StmtGen<'vir, Curr, Next>],
 }
 
 #[derive(Reify)]
