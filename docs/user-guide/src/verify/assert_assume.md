# Assertions and Assumptions 

You can use Prusti to verify that a certain property holds at a certain point
within the body of a function (via an assertion). It is also possible to
instruct Prusti to assume that a property holds at a certain point within a
function (via an assumption).

## Assertions

The macros `prusti_assert!`, `prusti_assert_eq` and `prusti_assert_ne` instruct Prusti to verify that a certain property holds at a specific point within the body of a function. In contrast to the `assert!`, `assert_eq` and `assert_ne` macros, which only accept Rust expressions, the Prusti variants accept [specification](../syntax.md) expressions as arguments. Therefore, [quantifiers](../syntax.md#quantifiers), [`old`](../syntax.md#old-expressions) expressions and other Prusti specification syntax is allowed within a call to `prusti_assert!`, as in the following example:

```rust,noplaypen
# use prusti_contracts::*;
# 
#[requires(*x != 2)]
fn go(x: &mut u32) {
   *x = 2;
   prusti_assert!(*x != old(*x));
}
```

The two macros `prusti_assert_eq` and `prusti_assert_ne` are also slightly different their standard counterparts, in that they use [snapshot equality](syntax.md#snapshot-equality) `===` instead of [Partial Equality](https://doc.rust-lang.org/std/cmp/trait.PartialEq.html) `==`.

```rust
# use prusti_contracts::*;
# 
#[requires(a === b)]
fn equal(a: u64, b: u64) {
    // these 2 lines do the same:
    prusti_assert!(a === b);
    prusti_assert_eq!(a, b);
}

#[requires(a !== b)]
fn different(a: u64, b: u64) {
    // these 2 lines do the same:
    prusti_assert!(a !== b);
    prusti_assert_ne!(a, b);
}
```

Note that the expression given to `prusti_assert!` must be side-effect free, since they will not result in any runtime code. Therefore, using code containing [impure](../verify/pure.md) functions will work in an `assert!`, but not within a `prusti_assert!`. For example:

```rust,noplaypen,ignore
# use prusti_contracts::*;
# 
# fn test(map: std::collections::HashMap) {
assert!(map.insert(5));
prusti_assert!(map.insert(5)); // error
# }
```

<<<<<<< HEAD
`prusti_assert_eq!` and `prusti_assert_ne!` are the Prusti counterparts to
`assert_eq!` and `assert_ne!`, but the check is made for
[snapshot equality](../syntax.md#snapshot-equality), resp. snapshot inequality.
=======
Using Prusti assertions instead of normal assertions can speed up verification, because every `assert` results in a branch in the code, while `prusti_assert` does not.
>>>>>>> 37b5468b

## Assumptions

The `prusti_assume!` macro instructs Prusti to assume that a certain property
holds at a point within the body of a function. Of course, if used improperly,
this can be used to introduce unsoundness. For example, Prusti would verify the
following function:

```rust,noplaypen
#[ensures(p == np)]
fn proof(p: u32, np: u32) {
    prusti_assume!(false);
}
```<|MERGE_RESOLUTION|>--- conflicted
+++ resolved
@@ -50,13 +50,7 @@
 # }
 ```
 
-<<<<<<< HEAD
-`prusti_assert_eq!` and `prusti_assert_ne!` are the Prusti counterparts to
-`assert_eq!` and `assert_ne!`, but the check is made for
-[snapshot equality](../syntax.md#snapshot-equality), resp. snapshot inequality.
-=======
 Using Prusti assertions instead of normal assertions can speed up verification, because every `assert` results in a branch in the code, while `prusti_assert` does not.
->>>>>>> 37b5468b
 
 ## Assumptions
 
