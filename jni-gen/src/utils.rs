--- conflicted
+++ resolved
@@ -85,8 +85,6 @@
 pub fn java_identifier_to_rust(name: &str) -> String {
     // identifier can only be composed of [a-zA-Z&_] characters - https://docs.oracle.com/javase/specs/jls/se7/html/jls-3.html#jls-3.8
     name.replace('_', "__").replace('$', "_dollar_")
-<<<<<<< HEAD
-=======
 }
 
 // Runtime checks for objects are performed only on variables of class types. Those have signature starting with 'L'.
@@ -135,5 +133,4 @@
 /// class_name_variable_name - needs to be a name of a variable in the generated code that holds the '/'-separated class name
 pub fn generate_variable_type_check(variable_name: &str, class_name_variable_name: &str) -> String {
     generate_type_check(variable_name, class_name_variable_name, false)
->>>>>>> d1d4dccb
 }