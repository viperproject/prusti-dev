// © 2019, ETH Zurich
//
// This Source Code Form is subject to the terms of the Mozilla Public
// License, v. 2.0. If a copy of the MPL was not distributed with this
// file, You can obtain one at http://mozilla.org/MPL/2.0/.

use jni;
use std;

// Create the Error, ErrorKind, ResultExt, and Result types
error_chain::error_chain! {
    foreign_links {
        Io(std::io::Error);
        Utf8Error(std::str::Utf8Error);
        PathPersistError(tempfile::PathPersistError);
        // FIXME: why is this required?
        UnknownJniError(jni::errors::Error);
        UnknownJvmError(jni::JvmError);
    }


    errors {
        NoClass(class: String) {
            description("no class")
            display("no class '{}'", class)
        }

        NoConstructors(class: String) {
            description("no constructor")
            display("no constructors in class '{}'", class)
        }

        AmbiguousConstructor(class: String, signatures: Vec<String>) {
            description("ambiguous constructor")
            display("ambiguous constructor in class '{}'. Possible signatures: {}.", class, signatures.join(", "))
        }

        NoMatchingConstructor(class: String, signature: String) {
            description("no matching constructor")
            display("no constructor in class '{}' with signature '{}'", class, signature)
        }

        NoMethod(class: String, method: String) {
            description("no method")
            display("no method '{}' in class '{}'", method, class)
        }

        AmbiguousMethod(class: String, method: String, signatures: Vec<String>) {
            description("ambiguous method")
            display("ambiguous method '{}' in class '{}'. Possible signatures: {}.", method, class, signatures.join(", "))
        }

        NoMatchingMethod(class: String, method: String, signature: String) {
            description("no matching method")
            display("no method '{}' with signature '{}' in class '{}'", method, signature, class)
        }

        NoField(class: String, field: String) {
            description("no field")
<<<<<<< HEAD
            display("no field '{}' in class'{}'", field, class)
=======
            display("no field '{}' in class '{}'", field, class)
>>>>>>> d1d4dccb
        }
    }
}<|MERGE_RESOLUTION|>--- conflicted
+++ resolved
@@ -57,11 +57,7 @@
 
         NoField(class: String, field: String) {
             description("no field")
-<<<<<<< HEAD
-            display("no field '{}' in class'{}'", field, class)
-=======
             display("no field '{}' in class '{}'", field, class)
->>>>>>> d1d4dccb
         }
     }
 }