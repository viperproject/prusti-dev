--- conflicted
+++ resolved
@@ -1,10 +1,6 @@
 [package]
 name = "prusti-contracts"
-<<<<<<< HEAD
-version = "0.1.7"
-=======
-version = "0.1.10"
->>>>>>> cb684948
+version = "0.1.11"
 authors = ["Prusti Devs <prusti_developers@sympa.ethz.ch>"]
 edition = "2021"
 license = "MPL-2.0"
@@ -16,11 +12,7 @@
 categories = ["development-tools", "development-tools::testing"]
 
 [dependencies]
-<<<<<<< HEAD
-prusti-contracts-proc-macros = { path = "../prusti-contracts-proc-macros", version = "0.1.7" }
-=======
-prusti-contracts-proc-macros = { path = "../prusti-contracts-proc-macros", version = "0.1.10" }
->>>>>>> cb684948
+prusti-contracts-proc-macros = { path = "../prusti-contracts-proc-macros", version = "=0.1.11" }
 
 [dev-dependencies]
 trybuild = "1.0"
