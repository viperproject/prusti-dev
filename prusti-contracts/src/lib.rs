--- conflicted
+++ resolved
@@ -51,8 +51,6 @@
     /// of just Rust expressions.
     pub use prusti_contracts_impl::predicate;
 
-<<<<<<< HEAD
-
     /// A sequence type
     #[non_exhaustive]
     pub struct Seq<T: Copy> {
@@ -62,14 +60,13 @@
     /// A macro for defining ghost blocks which will be left in for verification 
     /// but omitted during compilation.
     pub use prusti_contracts_impl::ghost;
-=======
+
     /// Macro for creating type models.
     pub use prusti_contracts_impl::model;
 
     /// A macro to add trait bounds on a generic type parameter and specifications
     /// which are active only when these bounds are satisfied for a call.
     pub use prusti_contracts_impl::ghost_constraint;
->>>>>>> 81366ed1
 }
 
 #[cfg(feature = "prusti")]
@@ -108,7 +105,6 @@
     /// of just Rust expressions.
     pub use prusti_contracts_internal::predicate;
 
-<<<<<<< HEAD
     /// A sequence type
     #[non_exhaustive]
     #[derive(PartialEq, Eq, Copy, Clone)]
@@ -158,7 +154,7 @@
     /// A macro for defining ghost blocks which will be left in for verification 
     /// but omitted during compilation.
     pub use prusti_contracts_internal::ghost;
-=======
+
     /// Macro for creating type models.
     pub use prusti_contracts_internal::model;
 
@@ -169,7 +165,6 @@
     pub fn prusti_set_union_active_field<T>(_arg: T) {
         unreachable!();
     }
->>>>>>> 81366ed1
 }
 
 /// This function is used to evaluate an expression in the context just
