--- conflicted
+++ resolved
@@ -99,8 +99,6 @@
     /// of just Rust expressions.
     pub use prusti_contracts_internal::predicate;
 
-<<<<<<< HEAD
-=======
     /// A sequence type
     #[non_exhaustive]
     #[derive(PartialEq, Eq, Copy, Clone)]
@@ -152,7 +150,6 @@
     pub use prusti_contracts_internal::ghost;
 }
 
->>>>>>> 1f83178f
 /// This function is used to evaluate an expression in the context just
 /// before the borrows expires.
 pub fn before_expiry<T>(arg: T) -> T {
@@ -173,54 +170,4 @@
     true
 }
 
-pub use private::*;
-
-/// A sequence type
-#[non_exhaustive]
-#[derive(PartialEq, Eq, Copy, Clone)]
-pub struct Seq<T> {
-    _phantom: core::marker::PhantomData<T>,
-}
-
-impl<T> Seq<T> {
-    fn new() -> Self {
-        Self {
-            _phantom: core::marker::PhantomData,
-        }
-    }
-    pub fn empty() -> Self {
-        Self::new()
-    }
-    pub fn single(_: T) -> Self {
-        Self::new()
-    }
-    pub fn concat(_: Self, _: Self) -> Self {
-        Self::new()
-    }
-}
-
-/// A map type
-#[non_exhaustive]
-#[derive(PartialEq, Eq, Copy, Clone)]
-pub struct Map<K, V> {
-    _key_phantom: core::marker::PhantomData<K>,
-    _val_phantom: core::marker::PhantomData<V>,
-}
-
-impl<K, V> Map<K, V> {
-    fn new() -> Self {
-        Self {
-            _key_phantom: core::marker::PhantomData,
-            _val_phantom: core::marker::PhantomData,
-        }
-    }
-    pub fn empty() -> Self {
-        Self::new()
-    }
-    pub fn insert(self, _key: K, _val: V) -> Self {
-        self
-    }
-    pub fn delete(self, _key: K) -> Self {
-        self
-    }
-}+pub use private::*;