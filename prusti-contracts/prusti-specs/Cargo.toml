--- conflicted
+++ resolved
@@ -1,10 +1,6 @@
 [package]
 name = "prusti-specs"
-<<<<<<< HEAD
-version = "0.1.7"
-=======
-version = "0.1.10"
->>>>>>> cb684948
+version = "0.1.11"
 authors = ["Prusti Devs <prusti_developers@sympa.ethz.ch>"]
 edition = "2021"
 license = "MPL-2.0"
