--- conflicted
+++ resolved
@@ -772,12 +772,8 @@
                 quote_spanned! { full_span => ( #triggers ) }
             })
             .collect::<Vec<_>>();
-<<<<<<< HEAD
-        let body = quote_spanned! { body.span() => ((#body): bool) };
+        let body = quote_spanned! { body.span() => #body };
         let attr = attr.map(|attr| quote_spanned!{attr.span() => #[prusti::#attr]});
-=======
-        let body = quote_spanned! { body.span() => #body };
->>>>>>> 5486c19e
         match self {
             Self::Forall => quote_spanned! { full_span => ::prusti_contracts::forall(
                 ( #( #trigger_sets, )* ),
