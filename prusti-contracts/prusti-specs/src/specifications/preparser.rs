/// The preparser processes Prusti syntax into Rust syntax.
use proc_macro2::{Delimiter, Span, TokenStream, TokenTree};
use proc_macro2::{Punct, Spacing::*};
use quote::{quote, quote_spanned, ToTokens};
use std::collections::VecDeque;
use syn::{
    parse::{Parse, ParseStream},
    spanned::Spanned,
};

/// The representation of an argument to a quantifier (for example `a: i32`)
#[derive(Debug, Clone)]
pub struct Arg {
    pub name: syn::Ident,
    pub typ: syn::Type,
}

pub fn parse_prusti(tokens: TokenStream) -> syn::Result<TokenStream> {
    let parsed = PrustiTokenStream::new(tokens).parse()?;
    // to make sure we catch errors in the Rust syntax early (and with the
    // correct spans), we try to parse the resulting stream using syn here
    syn::parse2::<syn::Expr>(parsed.clone())?;
    Ok(parsed)
}
pub fn parse_prusti_pledge(tokens: TokenStream) -> syn::Result<TokenStream> {
    // TODO: pledges with reference that is not "result" are not supported;
    // for this reason we assert here that the reference (if there is any) is "result"
    // then return the RHS only
    let (reference, rhs) = PrustiTokenStream::new(tokens).parse_pledge()?;
    if let Some(reference) = reference {
        if reference.to_string() != "result" {
            return err(
                reference.span(),
                "reference of after_expiry must be \"result\"",
            );
        }
    }
    syn::parse2::<syn::Expr>(rhs.clone())?;
    Ok(rhs)
}

pub fn parse_prusti_assert_pledge(tokens: TokenStream) -> syn::Result<(TokenStream, TokenStream)> {
    // TODO: pledges with reference that is not "result" are not supported;
    // for this reason we assert here that the reference (if there is any) is "result"
    // then return the RHS only
    let (reference, lhs, rhs) = PrustiTokenStream::new(tokens).parse_assert_pledge()?;
    if let Some(reference) = reference {
        if reference.to_string() != "result" {
            return err(
                reference.span(),
                "reference of assert_on_expiry must be \"result\"",
            );
        }
    }
    syn::parse2::<syn::Expr>(lhs.clone())?;
    syn::parse2::<syn::Expr>(rhs.clone())?;
    Ok((lhs, rhs))
}

pub fn parse_type_cond_spec(tokens: TokenStream) -> syn::Result<TypeCondSpecRefinement> {
    syn::parse2(tokens)
}

/*
Preparsing consists of two stages:

1. In [PrustiTokenStream::new], we map a [TokenStream] to a [PrustiTokenStream]
   by identifying unary and binary operators. We also take care of Rust binary
   operators that have lower precedence than the Prusti ones. Note that at this
   token-based stage, a "binary operator" includes e.g. the semicolon for
   statement sequencing.

2. In [PrustiTokenStream::parse], we perform the actual parsing as well as the
   translation back to Rust syntax. The parser is a Pratt parser with binding
   powers defined in [PrustiBinaryOp::binding_power]. Performing translation to
   Rust syntax in this step allows us to not have to define data types for the
   Prusti AST, as we reuse the Rust AST (i.e. [TokenTree] and [TokenStream]).
*/

/// The preparser reuses [syn::Result] to integrate with the rest of the specs
/// library, even though syn is not used here.
fn error(span: Span, msg: &str) -> syn::Error {
    syn::Error::new(span, msg)
}

/// Same as `error`, conveniently packaged as `syn::Result::Err`.
fn err<T>(span: Span, msg: &str) -> syn::Result<T> {
    Err(error(span, msg))
}

#[derive(Debug, Clone)]
struct PrustiTokenStream {
    tokens: VecDeque<PrustiToken>,
    source_span: Span,
    // TODO: can we somehow update the span after popping stuff?
}

impl PrustiTokenStream {
    /// Constructs a stream of Prusti tokens from a stream of Rust tokens.
    fn new(source: TokenStream) -> Self {
        let source_span = source.span();
        let source = source.into_iter().collect::<Vec<_>>();

        let mut pos = 0;
        let mut tokens = VecDeque::new();

        // TODO: figure out syntax for spec entailments (|= is taken in Rust)

        while pos < source.len() {
            // no matter what tokens we see, we will consume at least one
            pos += 1;
            tokens.push_back(match (&source[pos - 1], source.get(pos), source.get(pos + 1), source.get(pos + 2)) {
                (
                    TokenTree::Punct(p1),
                    Some(TokenTree::Punct(p2)),
                    Some(TokenTree::Punct(p3)),
                    Some(TokenTree::Punct(p4)),
                ) if let Some(op) = PrustiToken::parse_op4(p1, p2, p3, p4) => {
                    // this was a four-character operator, consume three
                    // additional tokens
                    pos += 3;
                    op
                }
                (
                    TokenTree::Punct(p1),
                    Some(TokenTree::Punct(p2)),
                    Some(TokenTree::Punct(p3)),
                    _
                ) if let Some(op) = PrustiToken::parse_op3(p1, p2, p3) => {
                    // this was a three-character operator, consume two
                    // additional tokens
                    pos += 2;
                    op
                }
                (
                    TokenTree::Punct(p1),
                    Some(TokenTree::Punct(p2)),
                    _,
                    _,
                ) if let Some(op) = PrustiToken::parse_op2(p1, p2) => {
                    // this was a two-character operator, consume one
                    // additional token
                    pos += 1;
                    op
                }
                (TokenTree::Ident(ident), _, _, _) if ident == "outer" =>
                    PrustiToken::Outer(ident.span()),
                (TokenTree::Ident(ident), _, _, _) if ident == "forall" =>
                    PrustiToken::Quantifier(ident.span(), Quantifier::Forall),
                (TokenTree::Ident(ident), _, _, _) if ident == "exists" =>
                    PrustiToken::Quantifier(ident.span(), Quantifier::Exists),
                (TokenTree::Punct(punct), _, _, _)
                    if punct.as_char() == ',' && punct.spacing() == Alone =>
                    PrustiToken::BinOp(punct.span(), PrustiBinaryOp::Rust(RustOp::Comma)),
                (TokenTree::Punct(punct), _, _, _)
                    if punct.as_char() == ';' && punct.spacing() == Alone =>
                    PrustiToken::BinOp(punct.span(), PrustiBinaryOp::Rust(RustOp::Semicolon)),
                (TokenTree::Punct(punct), _, _, _)
                    if punct.as_char() == '=' && punct.spacing() == Alone =>
                    PrustiToken::BinOp(punct.span(), PrustiBinaryOp::Rust(RustOp::Assign)),
                (token @ TokenTree::Punct(punct), _, _, _) if punct.spacing() == Joint => {
                    // make sure to fully consume any Rust operator
                    // to avoid later mis-identifying its suffix
                    tokens.push_back(PrustiToken::Token(token.clone()));
                    while let Some(token @ TokenTree::Punct(p)) = source.get(pos) {
                        pos += 1;
                        tokens.push_back(PrustiToken::Token(token.clone()));
                        if p.spacing() != Joint {
                            break;
                        }
                    }
                    continue;
                }
                (TokenTree::Group(group), _, _, _) => PrustiToken::Group(
                    group.span(),
                    group.delimiter(),
                    Box::new(Self::new(group.stream())),
                ),
                (token, _, _, _) => PrustiToken::Token(token.clone()),
            });
        }
        Self {
            tokens,
            source_span,
        }
    }

    fn is_empty(&self) -> bool {
        self.tokens.is_empty()
    }

    fn parse_rest<T, F>(mut self, f: F) -> syn::Result<T>
    where
        F: FnOnce(&mut Self) -> syn::Result<T>,
    {
        let result = f(&mut self)?;
        if !self.is_empty() {
            let start = self.tokens.front().expect("unreachable").span();
            let end = self.tokens.back().expect("unreachable").span();
            let span = join_spans(start, end);
            return err(span, "unexpected extra tokens");
        }
        Ok(result)
    }

    /// Processes a Prusti token stream back into Rust syntax.
    /// Prusti-specific syntax is allowed and translated.
    fn parse(mut self) -> syn::Result<TokenStream> {
        self.expr_bp(0)
    }

    /// Processes a Prusti token stream back into Rust syntax.
    /// Prusti-specific syntax is not allowed and will raise an error.
    fn parse_rust_only(self) -> syn::Result<TokenStream> {
        Ok(TokenStream::from_iter(
            self.tokens
                .into_iter()
                .map(|token| match token {
                    PrustiToken::Group(_, _, box stream) => stream.parse_rust_only(),
                    PrustiToken::Token(tree) => Ok(tree.to_token_stream()),
                    PrustiToken::BinOp(span, PrustiBinaryOp::Rust(op)) => Ok(op.to_tokens(span)),
                    _ => err(token.span(), "unexpected Prusti syntax"),
                })
                .collect::<Result<Vec<_>, _>>()?
                .into_iter(),
        ))
    }

    /// Processes a Prusti token stream for a pledge, in the form `a => b` or
    /// just `b`.
    fn parse_pledge(self) -> syn::Result<(Option<TokenStream>, TokenStream)> {
        let mut pledge_ops = self.split(PrustiBinaryOp::Rust(RustOp::Arrow), false);
        if pledge_ops.len() == 1 {
            Ok((None, pledge_ops[0].expr_bp(0)?))
        } else if pledge_ops.len() == 2 {
            Ok((Some(pledge_ops[0].expr_bp(0)?), pledge_ops[1].expr_bp(0)?))
        } else {
            err(Span::call_site(), "too many arrows in after_expiry")
        }
    }

    /// Processes a Prusti token stream for an assert pledge, in the form `a =>
    /// b, c` or `b, c`.
    fn parse_assert_pledge(self) -> syn::Result<(Option<TokenStream>, TokenStream, TokenStream)> {
        let mut pledge_ops = self.split(PrustiBinaryOp::Rust(RustOp::Arrow), false);
        let (reference, body) = match (pledge_ops.pop(), pledge_ops.pop(), pledge_ops.pop()) {
            (Some(body), None, _) => (None, body),
            (Some(body), Some(mut reference), None) => (Some(reference.expr_bp(0)?), body),
            _ => return err(Span::call_site(), "too many arrows in assert_on_expiry"),
        };
        let mut body_parts = body.split(PrustiBinaryOp::Rust(RustOp::Comma), false);
        if body_parts.len() == 2 {
            Ok((
                reference,
                body_parts[0].expr_bp(0)?,
                body_parts[1].expr_bp(0)?,
            ))
        } else {
            err(Span::call_site(), "missing assertion")
        }
    }

    /// The core of the Pratt parser algorithm. [self.tokens] is the source of
    /// "lexemes". [min_bp] is the minimum binding power we need to see when
    /// identifying a binary operator.
    /// See https://matklad.github.io/2020/04/13/simple-but-powerful-pratt-parsing.html
    fn expr_bp(&mut self, min_bp: u8) -> syn::Result<TokenStream> {
        let mut lhs = match self.tokens.pop_front() {
            Some(PrustiToken::Group(span, delimiter, box stream)) => {
                let mut group = proc_macro2::Group::new(delimiter, stream.parse()?);
                group.set_span(span);
                TokenTree::Group(group).to_token_stream()
            }
            Some(PrustiToken::Outer(span)) => {
                let _stream = self
                    .pop_group(Delimiter::Parenthesis)
                    .ok_or_else(|| error(span, "expected parenthesized expression after outer"))?;
                todo!()
            }
            Some(PrustiToken::Quantifier(span, kind)) => {
                let mut stream = self.pop_group(Delimiter::Parenthesis).ok_or_else(|| {
                    error(span, "expected parenthesized expression after quantifier")
                })?;
                let args = stream
                    .pop_closure_args()
                    .ok_or_else(|| error(span, "expected quantifier body"))?;

                {
                    // for quantifiers, argument types must be explicit
                    // here we parse the closure with syn and check each
                    // argument has a type annotation
                    let cl_args = args.clone().parse_rust_only()?;
                    let check_cl = quote! { | #cl_args | 0 };
                    let parsed_cl = syn::parse2::<syn::ExprClosure>(check_cl)?;
                    for pat in parsed_cl.inputs {
                        match pat {
                            syn::Pat::Type(_) => {}
                            _ => {
                                return err(
                                    pat.span(),
                                    "quantifier arguments must have explicit types",
                                )
                            }
                        }
                    }
                };

                let triggers = stream.extract_triggers()?;
                if args.is_empty() {
                    return err(span, "a quantifier must have at least one argument");
                }
                let args = args.parse()?;
                let body = stream.parse()?;
                kind.translate(span, triggers, args, body)
            }

            Some(PrustiToken::SpecEnt(span, _)) | Some(PrustiToken::CallDesc(span, _)) => {
                return err(span, "unexpected operator")
            }

            // some Rust binary operators can appear on their own, e.g. `(..)`
            Some(PrustiToken::BinOp(span, PrustiBinaryOp::Rust(op))) => op.to_tokens(span),

            Some(PrustiToken::BinOp(span, _)) => return err(span, "unexpected binary operator"),
            Some(PrustiToken::Token(token)) => token.to_token_stream(),
            None => return Ok(TokenStream::new()),
        };
        loop {
            let (span, op) = match self.tokens.front() {
                // If we see a group or token, we simply add them to the
                // current LHS. This way fragments of Rust code with higher-
                // precedence operators (e.g. plus) are connected into atoms
                // as far as our parser is concerned.
                Some(PrustiToken::Group(span, delimiter, box stream)) => {
                    let mut group = proc_macro2::Group::new(*delimiter, stream.clone().parse()?);
                    group.set_span(*span);
                    lhs.extend(TokenTree::Group(group).to_token_stream());
                    self.tokens.pop_front();
                    continue;
                }
                Some(PrustiToken::Token(token)) => {
                    lhs.extend(token.to_token_stream());
                    self.tokens.pop_front();
                    continue;
                }

                Some(PrustiToken::SpecEnt(span, once)) => {
                    let span = *span;
                    let once = *once;
                    self.tokens.pop_front();
                    let args = self
                        .pop_closure_args()
                        .ok_or_else(|| error(span, "expected closure arguments"))?;
                    let nested_closure_specs = self.pop_group_of_nested_specs(span)?;
                    lhs = translate_spec_ent(
                        span,
                        once,
                        lhs,
                        args.split(PrustiBinaryOp::Rust(RustOp::Comma), true)
                            .into_iter()
                            .map(|stream| stream.parse())
                            .collect::<Result<Vec<_>, _>>()?,
                        nested_closure_specs,
                    );
                    continue;
                }

                Some(PrustiToken::CallDesc(..)) => todo!("call desc"),

                Some(PrustiToken::BinOp(span, op)) => (*span, *op),
                Some(PrustiToken::Outer(span)) => return err(*span, "unexpected outer"),
                Some(PrustiToken::Quantifier(span, _)) => {
                    return err(*span, "unexpected quantifier")
                }

                None => break,
            };
            let (l_bp, r_bp) = op.binding_power();
            if l_bp < min_bp {
                break;
            }
            self.tokens.pop_front();
            let rhs = self.expr_bp(r_bp)?;

            // In [new], when identifying consecutive sequences of operators,
            // we delegate to `parse_op*` which identifies Rust operators. In
            // some cases, such as `..`, the binary operator does not actually
            // require a RHS. Thus we only emit this error for operators that
            // Prusti defines, as the actual Rust operators will raise a parse
            // error after desugaring anyway.
            if !matches!(op, PrustiBinaryOp::Rust(_)) && rhs.is_empty() {
                return err(span, "expected expression");
            }
            lhs = op.translate(span, lhs, rhs);
        }
        Ok(lhs)
    }

    fn pop_group(&mut self, delimiter: Delimiter) -> Option<Self> {
        match self.tokens.pop_front() {
            Some(PrustiToken::Group(_, del, box stream)) if del == delimiter => Some(stream),
            _ => None,
        }
    }

    fn pop_closure_args(&mut self) -> Option<Self> {
        let mut tokens = VecDeque::new();

        // special case: empty closure might be parsed as a logical or
        if matches!(
            self.tokens.front(),
            Some(PrustiToken::BinOp(_, PrustiBinaryOp::Or))
        ) {
            return Some(Self {
                tokens,
                source_span: self.source_span,
            });
        }

        if !self.tokens.pop_front()?.is_closure_brace() {
            return None;
        }
        loop {
            let token = self.tokens.pop_front()?;
            if token.is_closure_brace() {
                break;
            }
            tokens.push_back(token);
        }

        Some(Self {
            tokens,
            source_span: self.source_span,
        })
    }

    fn pop_parenthesized_group(&mut self) -> syn::Result<Self> {
        match self.tokens.pop_front() {
            Some(PrustiToken::Group(_span, Delimiter::Parenthesis, box group)) => {
                Ok(group) // TODO: need to clone()?
            }
            _ => Err(error(self.source_span, "expected parenthesized group")),
        }
    }

    fn pop_single_nested_spec(&mut self) -> syn::Result<NestedSpec<Self>> {
        let first = self
            .tokens
            .pop_front()
            .ok_or_else(|| error(self.source_span, "expected nested spec"))?;
        if let PrustiToken::Token(TokenTree::Ident(spec_type)) = first {
            match spec_type.to_string().as_ref() {
                "requires" => Ok(NestedSpec::Requires(self.pop_parenthesized_group()?)),
                "ensures" => Ok(NestedSpec::Ensures(self.pop_parenthesized_group()?)),
                "pure" => Ok(NestedSpec::Pure),
                other => err(
                    self.source_span,
                    format!("unexpected nested spec type: {other}").as_ref(),
                ),
            }
        } else {
            err(self.source_span, "expected identifier")
        }
    }

    fn pop_group_of_nested_specs(
        &mut self,
        span: Span,
    ) -> syn::Result<Vec<NestedSpec<TokenStream>>> {
        let group_of_specs = self
            .pop_group(Delimiter::Bracket)
            .ok_or_else(|| error(span, "expected nested specification in brackets"))?;
        let parsed = group_of_specs
            .split(PrustiBinaryOp::Rust(RustOp::Comma), true)
            .into_iter()
            .map(|stream| stream.parse_rest(|stream| stream.pop_single_nested_spec()))
            .map(|stream| stream.and_then(|s| s.parse()))
            .collect::<syn::Result<Vec<NestedSpec<TokenStream>>>>()?;
        Ok(parsed)
    }

    fn split(self, split_on: PrustiBinaryOp, allow_trailing: bool) -> Vec<Self> {
        if self.tokens.is_empty() {
            return vec![];
        }
        let mut res = self
            .tokens
            .into_iter()
            .collect::<Vec<_>>()
            .split(|token| matches!(token, PrustiToken::BinOp(_, t) if *t == split_on))
            .map(|group| Self {
                tokens: group.iter().cloned().collect(),
                source_span: self.source_span,
            })
            .collect::<Vec<_>>();
        if allow_trailing && res.len() > 1 && res[res.len() - 1].tokens.is_empty() {
            res.pop();
        }
        res
    }

    fn extract_triggers(&mut self) -> syn::Result<Vec<Vec<TokenStream>>> {
        let len = self.tokens.len();
        if len < 4 {
            return Ok(vec![]);
        }
        match [
            &self.tokens[len - 4],
            &self.tokens[len - 3],
            &self.tokens[len - 2],
            &self.tokens[len - 1],
        ] {
            [PrustiToken::BinOp(_, PrustiBinaryOp::Rust(RustOp::Comma)), PrustiToken::Token(TokenTree::Ident(ident)), PrustiToken::BinOp(_, PrustiBinaryOp::Rust(RustOp::Assign)), PrustiToken::Group(triggers_span, Delimiter::Bracket, box triggers)]
                if ident == "triggers" =>
            {
                let triggers = triggers
                    .clone()
                    .split(PrustiBinaryOp::Rust(RustOp::Comma), true)
                    .into_iter()
                    .map(|mut stream| {
                        stream
                            .pop_group(Delimiter::Parenthesis)
                            .ok_or_else(|| {
                                error(*triggers_span, "trigger sets must be tuples of expressions")
                            })?
                            .split(PrustiBinaryOp::Rust(RustOp::Comma), true)
                            .into_iter()
                            .map(|stream| stream.parse())
                            .collect::<Result<Vec<_>, _>>()
                    })
                    .collect::<Result<Vec<_>, _>>();
                self.tokens.truncate(len - 4);
                triggers
            }
            _ => Ok(vec![]),
        }
    }
}

#[derive(Debug)]
pub struct TypeCondSpecRefinement {
    pub trait_bounds: Vec<syn::PredicateType>,
    pub specs: Vec<NestedSpec<TokenStream>>,
}

impl Parse for TypeCondSpecRefinement {
    fn parse(input: ParseStream) -> syn::Result<Self> {
        input
            .parse::<syn::Token![where]>()
            .map_err(with_type_cond_spec_example)?;
        Ok(TypeCondSpecRefinement {
            trait_bounds: parse_trait_bounds(input)?,
            specs: PrustiTokenStream::new(input.parse().unwrap())
                .parse_rest(|pts| pts.pop_group_of_nested_specs(input.span()))?,
        })
    }
}

fn parse_trait_bounds(input: ParseStream) -> syn::Result<Vec<syn::PredicateType>> {
    let mut bounds: Vec<syn::PredicateType> = Vec::new();
    loop {
        let predicate = input
            .parse::<syn::WherePredicate>()
            .map_err(with_type_cond_spec_example)?;
        bounds.push(validate_predicate(predicate)?);
        input
            .parse::<syn::token::Comma>()
            .map_err(with_type_cond_spec_example)?;
        if input.peek(syn::token::Bracket) || input.is_empty() {
            // now expecting specs in []
            // also breaking when empty, to handle that as missing specs rather than a missing constraint
            break;
        }
    }
    Ok(bounds)
}

fn validate_predicate(predicate: syn::WherePredicate) -> syn::Result<syn::PredicateType> {
    use syn::WherePredicate::*;

    match predicate {
        Type(type_bound) => {
            validate_trait_bounds(&type_bound)?;
            Ok(type_bound)
        }
        Lifetime(lifetime_bound) => disallowed_lifetime_error(lifetime_bound.span()),
        Eq(eq_bound) => err(
            eq_bound.span(),
            "equality constraints are not allowed in type-conditional spec refinements",
        ),
    }
}

fn disallowed_lifetime_error<T>(span: Span) -> syn::Result<T> {
    err(
        span,
        "lifetimes are not allowed in type-conditional spec refinement trait bounds",
    )
}

fn validate_trait_bounds(trait_bounds: &syn::PredicateType) -> syn::Result<()> {
    if let Some(lifetimes) = &trait_bounds.lifetimes {
        return disallowed_lifetime_error(lifetimes.span());
    }
    for bound in &trait_bounds.bounds {
        match bound {
            syn::TypeParamBound::Lifetime(lt) => {
                return disallowed_lifetime_error(lt.span());
            }
            syn::TypeParamBound::Trait(trait_bound) => {
                if let Some(lt) = &trait_bound.lifetimes {
                    return disallowed_lifetime_error(lt.span());
                }
            }
        }
    }

    Ok(())
}

fn with_type_cond_spec_example(mut err: syn::Error) -> syn::Error {
    err.combine(error(err.span(), "expected where constraint and specifications in brackets, e.g.: `refine_spec(where T: A + B, U: C, [requires(...), ...])`"));
    err
}

/// A specification enclosed in another specification (e.g. in spec entailments or type-conditional spec refinements)
#[derive(Debug)]
pub enum NestedSpec<T> {
    Requires(T),
    Ensures(T),
    Pure,
}

impl NestedSpec<PrustiTokenStream> {
    fn parse(self) -> syn::Result<NestedSpec<TokenStream>> {
        Ok(match self {
            NestedSpec::Requires(stream) => NestedSpec::Requires(stream.parse()?),
            NestedSpec::Ensures(stream) => NestedSpec::Ensures(stream.parse()?),
            NestedSpec::Pure => NestedSpec::Pure,
        })
    }
}

#[derive(Debug, Clone)]
enum PrustiToken {
    Group(Span, Delimiter, Box<PrustiTokenStream>),
    Token(TokenTree),
    BinOp(Span, PrustiBinaryOp),
    // TODO: add note about unops not sharing a variant, descriptions ...
    Outer(Span),
    Quantifier(Span, Quantifier),
    SpecEnt(Span, bool),
    CallDesc(Span, bool),
}

fn translate_spec_ent(
    span: Span,
    once: bool,
    cl_expr: TokenStream,
    cl_args: Vec<TokenStream>,
    contract: Vec<NestedSpec<TokenStream>>,
) -> TokenStream {
    let once = if once {
        quote_spanned! { span => true }
    } else {
        quote_spanned! { span => false }
    };

    // TODO: move extraction function generation into "fn_type_extractor"
    let arg_count = cl_args.len();
    let generics_args = (0..arg_count)
        .map(|i| TokenTree::Ident(proc_macro2::Ident::new(&format!("GA{i}"), span)))
        .collect::<Vec<_>>();
    let generic_res = TokenTree::Ident(proc_macro2::Ident::new("GR", span));

    let extract_args = (0..arg_count)
        .map(|i| TokenTree::Ident(proc_macro2::Ident::new(&format!("__extract_arg{i}"), span)))
        .collect::<Vec<_>>();
    let extract_args_decl = extract_args
        .iter()
        .zip(generics_args.iter())
        .map(|(ident, arg_type)| {
            quote_spanned! { span =>
                #[prusti::spec_only]
                fn #ident<
                    #(#generics_args),* ,
                    #generic_res,
                    F: FnOnce( #(#generics_args),* ) -> #generic_res
                >(_f: &F) -> #arg_type { unreachable!() }
            }
        })
        .collect::<Vec<_>>();

    let preconds = contract
        .iter()
        .filter_map(|spec| match spec {
            NestedSpec::Requires(stream) => Some(stream.clone()),
            _ => None,
        })
        .collect::<Vec<_>>();
    let postconds = contract
        .into_iter()
        .filter_map(|spec| match spec {
            NestedSpec::Ensures(stream) => Some(stream),
            _ => None,
        })
        .collect::<Vec<_>>();

    // TODO: figure out `outer`

    quote_spanned! { span => {
        let __cl_ref = & #cl_expr;
        #(#extract_args_decl)*
        #[prusti::spec_only]
        fn __extract_res<
            #(#generics_args),* ,
            #generic_res,
            F: FnOnce( #(#generics_args),* ) -> #generic_res
        >(_f: &F) -> #generic_res { unreachable!() }
        #( let #cl_args = #extract_args(__cl_ref); )*
        let result = __extract_res(__cl_ref);
        specification_entailment(
            #once,
            __cl_ref,
            ( #( #[prusti::spec_only] || -> bool { #preconds }, )* ),
            ( #( #[prusti::spec_only] || -> bool { #postconds }, )* ),
        )
    } }
}

#[derive(Debug, Clone)]
enum Quantifier {
    Forall,
    Exists,
}

impl Quantifier {
    fn translate(
        &self,
        span: Span,
        triggers: Vec<Vec<TokenStream>>,
        args: TokenStream,
        body: TokenStream,
    ) -> TokenStream {
        let full_span = join_spans(span, body.span());
        let trigger_sets = triggers
            .into_iter()
            .map(|set| {
                let triggers = TokenStream::from_iter(set.into_iter().map(|trigger| {
                    quote_spanned! { trigger.span() =>
                    #[prusti::spec_only] | #args | ( #trigger ), }
                }));
                quote_spanned! { full_span => ( #triggers ) }
            })
            .collect::<Vec<_>>();
        let body = quote_spanned! { body.span() => #body };
        match self {
            Self::Forall => quote_spanned! { full_span => ::prusti_contracts::forall(
                ( #( #trigger_sets, )* ),
                #[prusti::spec_only] | #args | -> bool { #body }
            ) },
            Self::Exists => quote_spanned! { full_span => ::prusti_contracts::exists(
                ( #( #trigger_sets, )* ),
                #[prusti::spec_only] | #args | -> bool { #body }
            ) },
        }
    }
}

// For Prusti-specific operators, in [operator2], [operator3], and [operator4]
// we mainly care about the spacing of the last [Punct], as this lets us
// know that the last character is not itself part of an actual Rust
// operator.
//
// "==>" should still have the expected spacing of [Joint, Joint, Alone]
// even though "==" and ">" are separate Rust operators.
fn operator2(op: &str, p1: &Punct, p2: &Punct) -> bool {
    let chars = op.chars().collect::<Vec<_>>();
    [p1.as_char(), p2.as_char()] == chars[0..2] && p1.spacing() == Joint && p2.spacing() == Alone
}

fn operator3(op: &str, p1: &Punct, p2: &Punct, p3: &Punct) -> bool {
    let chars = op.chars().collect::<Vec<_>>();
    [p1.as_char(), p2.as_char(), p3.as_char()] == chars[0..3]
        && p1.spacing() == Joint
        && p2.spacing() == Joint
        && p3.spacing() == Alone
}

fn operator4(op: &str, p1: &Punct, p2: &Punct, p3: &Punct, p4: &Punct) -> bool {
    let chars = op.chars().collect::<Vec<_>>();
    [p1.as_char(), p2.as_char(), p3.as_char(), p4.as_char()] == chars[0..4]
        && p1.spacing() == Joint
        && p2.spacing() == Joint
        && p3.spacing() == Joint
        && p4.spacing() == Alone
}

impl PrustiToken {
    fn span(&self) -> Span {
        match self {
            Self::Group(span, _, _)
            | Self::BinOp(span, _)
            | Self::Outer(span)
            | Self::Quantifier(span, _)
            | Self::SpecEnt(span, _)
            | Self::CallDesc(span, _) => *span,
            Self::Token(tree) => tree.span(),
        }
    }

    fn is_closure_brace(&self) -> bool {
        matches!(self, Self::Token(TokenTree::Punct(p))
            if p.as_char() == '|' && p.spacing() == proc_macro2::Spacing::Alone)
    }

    fn parse_op2(p1: &Punct, p2: &Punct) -> Option<Self> {
        let span = join_spans(p1.span(), p2.span());
        Some(Self::BinOp(
            span,
            if operator2("&&", p1, p2) {
                PrustiBinaryOp::And
            } else if operator2("||", p1, p2) {
                PrustiBinaryOp::Or
            } else if operator2("->", p1, p2) {
                PrustiBinaryOp::Implies
            } else if operator2("..", p1, p2) {
                PrustiBinaryOp::Rust(RustOp::Range)
            } else if operator2("+=", p1, p2) {
                PrustiBinaryOp::Rust(RustOp::AddAssign)
            } else if operator2("-=", p1, p2) {
                PrustiBinaryOp::Rust(RustOp::SubtractAssign)
            } else if operator2("*=", p1, p2) {
                PrustiBinaryOp::Rust(RustOp::MultiplyAssign)
            } else if operator2("/=", p1, p2) {
                PrustiBinaryOp::Rust(RustOp::DivideAssign)
            } else if operator2("%=", p1, p2) {
                PrustiBinaryOp::Rust(RustOp::ModuloAssign)
            } else if operator2("&=", p1, p2) {
                PrustiBinaryOp::Rust(RustOp::BitAndAssign)
            //} else if operator2("|=", p1, p2) {
            //    PrustiBinaryOp::Rust(RustOp::BitOrAssign)
            } else if operator2("^=", p1, p2) {
                PrustiBinaryOp::Rust(RustOp::BitXorAssign)
            } else if operator2("=>", p1, p2) {
                PrustiBinaryOp::Rust(RustOp::Arrow)
            } else if operator2("|=", p1, p2) {
                return Some(Self::SpecEnt(span, false));
            } else if operator2("~>", p1, p2) {
                return Some(Self::CallDesc(span, false));
            } else {
                return None;
            },
        ))
    }

    fn parse_op3(p1: &Punct, p2: &Punct, p3: &Punct) -> Option<Self> {
        let span = join_spans(join_spans(p1.span(), p2.span()), p3.span());
        Some(Self::BinOp(
            span,
            if operator3("==>", p1, p2, p3) {
                PrustiBinaryOp::Implies
            } else if operator3("<==", p1, p2, p3) {
                PrustiBinaryOp::ImpliesReverse
            } else if operator3("===", p1, p2, p3) {
                PrustiBinaryOp::SnapEq
            } else if operator3("!==", p1, p2, p3) {
                PrustiBinaryOp::SnapNe
            } else if operator3("..=", p1, p2, p3) {
                PrustiBinaryOp::Rust(RustOp::RangeInclusive)
            } else if operator3("<<=", p1, p2, p3) {
                PrustiBinaryOp::Rust(RustOp::LeftShiftAssign)
            } else if operator3(">>=", p1, p2, p3) {
                PrustiBinaryOp::Rust(RustOp::RightShiftAssign)
            } else if operator3("|=!", p1, p2, p3) {
                return Some(Self::SpecEnt(span, true));
            } else if operator3("~>!", p1, p2, p3) {
                return Some(Self::CallDesc(span, true));
            } else {
                return None;
            },
        ))
    }

    fn parse_op4(p1: &Punct, p2: &Punct, p3: &Punct, p4: &Punct) -> Option<Self> {
        let span = join_spans(
            join_spans(join_spans(p1.span(), p2.span()), p3.span()),
            p4.span(),
        );
        Some(Self::BinOp(
            span,
            if operator4("<==>", p1, p2, p3, p4) {
                PrustiBinaryOp::Iff
            } else {
                return None;
            },
        ))
    }
}

#[derive(Debug, Clone, Copy, PartialEq, Eq)]
enum PrustiBinaryOp {
    Rust(RustOp),
    Iff,
    Implies,
    ImpliesReverse,
    Or,
    And,
    SnapEq,
    SnapNe,
}

impl PrustiBinaryOp {
    /// This function defines both the precedence and associativity of each
    /// binary operator. The result is used in [PrustiTokenStream::expr_bp].
    /// The value is the "power" with which each side of the binary operator
    /// binds to its LHS resp. RHS. So, given:
    ///
    /// binop1  expr  binop2
    ///
    /// Where binop1 has binding power (_, 3) and binop2 (4, _), then binop2
    /// will bind to expr first, as 4 > 3.
    ///
    /// Associativity is likewise defined by making sure that each side of the
    /// binding power is different. (4, 3) is right associative, (3, 4) is left
    /// associative.
    fn binding_power(&self) -> (u8, u8) {
        // TODO: should <== and ==> have the same binding power? === and !==?
        match self {
            Self::Rust(_) => (0, 0),
            Self::Iff => (4, 3),
            Self::Implies => (6, 5),
            Self::ImpliesReverse => (5, 6),
            Self::Or => (7, 8),
            Self::And => (9, 10),
            Self::SnapEq => (11, 12),
            Self::SnapNe => (11, 12),
        }
    }

    fn translate(&self, span: Span, raw_lhs: TokenStream, raw_rhs: TokenStream) -> TokenStream {
        // TODO: enforce types more strictly with type ascriptions
        let lhs = quote_spanned! { raw_lhs.span() => (#raw_lhs) };
        let rhs = quote_spanned! { raw_rhs.span() => (#raw_rhs) };
        match self {
            Self::Rust(op) => op.translate(span, raw_lhs, raw_rhs),
            Self::Iff => {
                let joined_span = join_spans(lhs.span(), rhs.span());
                quote_spanned! { joined_span => #lhs == #rhs }
            }
            // implication is desugared into this form to avoid evaluation
            // order issues: `f(a, b)` makes Rust evaluate both `a` and `b`
            // before the `f` call
            Self::Implies => {
                let joined_span = join_spans(lhs.span(), rhs.span());
                quote_spanned! { joined_span => if #lhs { let rhs: bool = #rhs; rhs } else { true } }
            }
            Self::ImpliesReverse => {
                let joined_span = join_spans(lhs.span(), rhs.span());
                quote_spanned! { joined_span => if #rhs { let lhs: bool = #lhs; lhs } else { true } }
            }
            Self::Or => quote_spanned! { span => #lhs || #rhs },
            Self::And => quote_spanned! { span => #lhs && #rhs },
            Self::SnapEq => {
                let joined_span = join_spans(lhs.span(), rhs.span());
                quote_spanned! { joined_span => snapshot_equality(&#lhs, &#rhs) }
            }
            Self::SnapNe => {
                let joined_span = join_spans(lhs.span(), rhs.span());
                quote_spanned! { joined_span => !snapshot_equality(&#lhs, &#rhs) }
            }
        }
    }
}

#[derive(Debug, Clone, Copy, PartialEq, Eq)]
enum RustOp {
    RangeInclusive,
    LeftShiftAssign,
    RightShiftAssign,
    Range,
    AddAssign,
    SubtractAssign,
    MultiplyAssign,
    DivideAssign,
    ModuloAssign,
    BitAndAssign,
    // FIXME: |= spec entailment
    // BitOrAssign,
    BitXorAssign,
    Arrow,
    Comma,
    Semicolon,
    Assign,
}

impl RustOp {
    fn translate(&self, span: Span, lhs: TokenStream, rhs: TokenStream) -> TokenStream {
        let op = self.to_tokens(span);
        quote! { #lhs #op #rhs }
    }

    fn to_tokens(self, span: Span) -> TokenStream {
        match self {
            Self::RangeInclusive => quote_spanned! { span => ..= },
            Self::LeftShiftAssign => quote_spanned! { span => <<= },
            Self::RightShiftAssign => quote_spanned! { span => >>= },
            Self::Range => quote_spanned! { span => .. },
            Self::AddAssign => quote_spanned! { span => += },
            Self::SubtractAssign => quote_spanned! { span => -= },
            Self::MultiplyAssign => quote_spanned! { span => *= },
            Self::DivideAssign => quote_spanned! { span => /= },
            Self::ModuloAssign => quote_spanned! { span => %= },
            Self::BitAndAssign => quote_spanned! { span => &= },
            // Self::BitOrAssign => quote_spanned! { span => |= },
            Self::BitXorAssign => quote_spanned! { span => ^= },
            Self::Arrow => quote_spanned! { span => => },
            Self::Comma => quote_spanned! { span => , },
            Self::Semicolon => quote_spanned! { span => ; },
            Self::Assign => quote_spanned! { span => = },
        }
    }
}

fn join_spans(s1: Span, s2: Span) -> Span {
    // Tests don't run in the proc macro context, so this gets a little funky for them
    if cfg!(test) {
        // During tests we don't care so much about returning a default
        s1.join(s2).unwrap_or(s1)
    } else {
        // This works even when compiled with stable, unlike `s1.join(s2)`
        s1.unwrap()
            .join(s2.unwrap())
            .expect("Failed to join spans!")
            .into()
    }
}

#[cfg(test)]
mod tests {
    use super::*;

    macro_rules! assert_error {
        ( $result:expr, $expected:expr ) => {{
            let _res = $result;
            assert!(_res.is_err());
            let _err = _res.unwrap_err();
            assert_eq!(_err.to_string(), $expected);
        }};
    }

    #[test]
    fn test_preparser() {
        assert_eq!(
            parse_prusti("a ==> b".parse().unwrap())
                .unwrap()
                .to_string(),
            "if (a) { let rhs : bool = (b) ; rhs } else { true }",
        );
        assert_eq!(
            parse_prusti("a === b + c".parse().unwrap())
                .unwrap()
                .to_string(),
            "snapshot_equality (& (a) , & (b + c))",
        );
        assert_eq!(
            parse_prusti("a !== b + c".parse().unwrap())
                .unwrap()
                .to_string(),
            "! snapshot_equality (& (a) , & (b + c))",
        );
        assert_eq!(
            parse_prusti("a ==> b ==> c".parse().unwrap())
                .unwrap()
                .to_string(),
            "if (a) { let rhs : bool = (if (b) { let rhs : bool = (c) ; rhs } else { true }) ; rhs } else { true }",
        );
        assert_eq!(
            parse_prusti("(a ==> b && c) ==> d || e".parse().unwrap())
                .unwrap()
                .to_string(),
            "if ((if (a) { let rhs : bool = ((b) && (c)) ; rhs } else { true })) { let rhs : bool = ((d) || (e)) ; rhs } else { true }",
        );
        assert_eq!(
            parse_prusti("forall(|x: i32| a ==> b)".parse().unwrap())
                .unwrap()
                .to_string(),
<<<<<<< HEAD
            ":: prusti_contracts :: forall (() , # [prusti :: spec_only] | x : i32 | -> bool { ((if (a) { let rhs : bool = (b) ; rhs } else { true }) : bool) })",
=======
            ":: prusti_contracts :: forall (() , # [prusti :: spec_only] | x : i32 | -> bool { ! (a) || (b) })",
>>>>>>> 5486c19e
        );
        assert_eq!(
            parse_prusti("exists(|x: i32| a === b)".parse().unwrap()).unwrap().to_string(),
            ":: prusti_contracts :: exists (() , # [prusti :: spec_only] | x : i32 | -> bool { snapshot_equality (& (a) , & (b)) })",
        );
        assert_eq!(
            parse_prusti("forall(|x: i32| a ==> b, triggers = [(c,), (d, e)])".parse().unwrap()).unwrap().to_string(),
<<<<<<< HEAD
            ":: prusti_contracts :: forall (((# [prusti :: spec_only] | x : i32 | (c) ,) , (# [prusti :: spec_only] | x : i32 | (d) , # [prusti :: spec_only] | x : i32 | (e) ,) ,) , # [prusti :: spec_only] | x : i32 | -> bool { ((if (a) { let rhs : bool = (b) ; rhs } else { true }) : bool) })",
=======
            ":: prusti_contracts :: forall (((# [prusti :: spec_only] | x : i32 | (c) ,) , (# [prusti :: spec_only] | x : i32 | (d) , # [prusti :: spec_only] | x : i32 | (e) ,) ,) , # [prusti :: spec_only] | x : i32 | -> bool { ! (a) || (b) })",
>>>>>>> 5486c19e
        );
        assert_eq!(
            parse_prusti("assert!(a === b ==> b)".parse().unwrap())
                .unwrap()
                .to_string(),
            "assert ! (if (snapshot_equality (& (a) , & (b))) { let rhs : bool = (b) ; rhs } else { true })",
        );
    }

    mod type_cond_specs {
        use std::assert_matches::assert_matches;

        use super::*;

        #[test]
        fn invalid_args() {
            let err_invalid_bounds = "expected one of: `for`, parentheses, `fn`, `unsafe`, `extern`, identifier, `::`, `<`, square brackets, `*`, `&`, `!`, `impl`, `_`, lifetime";
            assert_error!(
                parse_type_cond_spec(quote! { [requires(false)] }),
                "expected `where`"
            );
            assert_error!(
                parse_type_cond_spec(quote! { where [requires(false)] }),
                err_invalid_bounds
            );
            assert_error!(
                parse_type_cond_spec(quote! { [requires(false)], T: A }),
                "expected `where`"
            );
            assert_error!(
                parse_type_cond_spec(quote! { where [requires(false)], T: A }),
                err_invalid_bounds
            );
            assert_error!(
                parse_type_cond_spec(quote! {}),
                format!("unexpected end of input, {}", "expected `where`")
            );
            assert_error!(parse_type_cond_spec(quote! { T: A }), "expected `where`");
            assert_error!(parse_type_cond_spec(quote! { where T: A }), "expected `,`");
            assert_error!(
                parse_type_cond_spec(quote! { where T: A,  }),
                "expected nested specification in brackets"
            );
            assert_error!(
                parse_type_cond_spec(quote! { where T: A, {} }),
                err_invalid_bounds
            );
            assert_error!(
                parse_type_cond_spec(quote! { where T: A [requires(false)] }),
                "expected `,`"
            );
            assert_error!(
                parse_type_cond_spec(quote! { where T: A, [requires(false)], "nope" }),
                "unexpected extra tokens"
            );
        }

        #[test]
        fn multiple_bounds_multiple_specs() {
            let constraint = parse_type_cond_spec(
                quote! { where T: A+B+Foo<i32>, U: C, [requires(true), ensures(false), pure]},
            )
            .unwrap();

            assert_bounds_eq(
                &constraint.trait_bounds,
                &[quote! { T : A + B + Foo < i32 > }, quote! { U : C }],
            );
            match &constraint.specs[0] {
                NestedSpec::Requires(ts) => assert_eq!(ts.to_string(), "true"),
                _ => panic!(),
            }
            match &constraint.specs[1] {
                NestedSpec::Ensures(ts) => assert_eq!(ts.to_string(), "false"),
                _ => panic!(),
            }
            assert_matches!(&constraint.specs[2], NestedSpec::Pure);
            assert_eq!(constraint.specs.len(), 3);
        }

        #[test]
        fn no_specs() {
            let constraint = parse_type_cond_spec(quote! { where T: A, []}).unwrap();
            assert_bounds_eq(&constraint.trait_bounds, &[quote! { T : A }]);
            assert!(constraint.specs.is_empty());
        }

        #[test]
        fn fully_qualified_trait_path() {
            let constraint =
                parse_type_cond_spec(quote! { where T: path::to::A, [requires(true)]}).unwrap();
            assert_bounds_eq(&constraint.trait_bounds, &[quote! { T : path :: to :: A }]);
        }

        #[test]
        fn tuple_generics() {
            // just check that parsing succeeds
            assert!(parse_type_cond_spec(quote! { where T: Fn<(i32,), Output = i32>, []}).is_ok());
            assert!(parse_type_cond_spec(quote! { where T: Fn<(i32,)>, []}).is_ok());
            assert!(parse_type_cond_spec(quote! { where T: Fn<(i32, bool)>, []}).is_ok());
            assert!(parse_type_cond_spec(quote! { where T: Fn<(i32, bool,)>, []}).is_ok());
        }

        fn assert_bounds_eq(parsed: &[syn::PredicateType], quotes: &[TokenStream]) {
            assert_eq!(parsed.len(), quotes.len());
            for (parsed, quote) in parsed.iter().zip(quotes.iter()) {
                assert_eq!(
                    syn::WherePredicate::Type(parsed.clone()),
                    syn::parse_quote! { #quote }
                );
            }
        }
    }
}<|MERGE_RESOLUTION|>--- conflicted
+++ resolved
@@ -1085,11 +1085,7 @@
             parse_prusti("forall(|x: i32| a ==> b)".parse().unwrap())
                 .unwrap()
                 .to_string(),
-<<<<<<< HEAD
-            ":: prusti_contracts :: forall (() , # [prusti :: spec_only] | x : i32 | -> bool { ((if (a) { let rhs : bool = (b) ; rhs } else { true }) : bool) })",
-=======
-            ":: prusti_contracts :: forall (() , # [prusti :: spec_only] | x : i32 | -> bool { ! (a) || (b) })",
->>>>>>> 5486c19e
+            ":: prusti_contracts :: forall (() , # [prusti :: spec_only] | x : i32 | -> bool { if (a) { let rhs : bool = (b) ; rhs } else { true } })",
         );
         assert_eq!(
             parse_prusti("exists(|x: i32| a === b)".parse().unwrap()).unwrap().to_string(),
@@ -1097,11 +1093,7 @@
         );
         assert_eq!(
             parse_prusti("forall(|x: i32| a ==> b, triggers = [(c,), (d, e)])".parse().unwrap()).unwrap().to_string(),
-<<<<<<< HEAD
-            ":: prusti_contracts :: forall (((# [prusti :: spec_only] | x : i32 | (c) ,) , (# [prusti :: spec_only] | x : i32 | (d) , # [prusti :: spec_only] | x : i32 | (e) ,) ,) , # [prusti :: spec_only] | x : i32 | -> bool { ((if (a) { let rhs : bool = (b) ; rhs } else { true }) : bool) })",
-=======
-            ":: prusti_contracts :: forall (((# [prusti :: spec_only] | x : i32 | (c) ,) , (# [prusti :: spec_only] | x : i32 | (d) , # [prusti :: spec_only] | x : i32 | (e) ,) ,) , # [prusti :: spec_only] | x : i32 | -> bool { ! (a) || (b) })",
->>>>>>> 5486c19e
+            ":: prusti_contracts :: forall (((# [prusti :: spec_only] | x : i32 | (c) ,) , (# [prusti :: spec_only] | x : i32 | (d) , # [prusti :: spec_only] | x : i32 | (e) ,) ,) , # [prusti :: spec_only] | x : i32 | -> bool { if (a) { let rhs : bool = (b) ; rhs } else { true } })",
         );
         assert_eq!(
             parse_prusti("assert!(a === b ==> b)".parse().unwrap())
