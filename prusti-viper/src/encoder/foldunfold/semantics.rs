// © 2019, ETH Zurich
//
// This Source Code Form is subject to the terms of the Mozilla Public
// License, v. 2.0. If a copy of the MPL was not distributed with this
// file, You can obtain one at http://mozilla.org/MPL/2.0/.

use super::Predicates;
use crate::encoder::foldunfold::{
    footprint::*, path_ctxt::find_unfolded_variant, perm::*, requirements::*, state::*,
    FoldUnfoldError,
};
use log::{debug, trace};
use std::collections::HashMap;
use vir_crate::polymorphic as vir;

fn inhale_expr(
    expr: &vir::Expr,
    state: &mut State,
    predicates: &Predicates,
) -> Result<(), FoldUnfoldError> {
    state.insert_all_perms(
        expr.get_footprint(predicates)
            .into_iter()
            .filter(|p| !(p.is_local() && p.is_acc())),
    )
}

fn exhale_expr(
    expr: &vir::Expr,
    state: &mut State,
    predicates: &Predicates,
) -> Result<(), FoldUnfoldError> {
    state.remove_all_perms(
        expr.get_footprint(predicates)
            .into_iter()
            .filter(|p| p.is_curr() || p.is_pred())
            .filter(|p| !(p.is_local() && p.is_acc()))
            // Hack for final exhale of method: do not remove "old[pre](..)" permissions from state
            .filter(|p| p.get_label() != Some(&"pre".to_string())),
    )
}

pub trait ApplyOnState {
    fn apply_on_state(
        &self,
        state: &mut State,
        predicates: &Predicates,
    ) -> Result<(), FoldUnfoldError>;
}

impl ApplyOnState for vir::Stmt {
    fn apply_on_state(
        &self,
        state: &mut State,
        predicates: &Predicates,
    ) -> Result<(), FoldUnfoldError> {
        trace!("apply_on_state '{}'", self);
        trace!("State acc before {{\n{}\n}}", state.display_acc());
        trace!("State pred before {{\n{}\n}}", state.display_pred());
        trace!("State moved before {{\n{}\n}}", state.display_moved());
        match self {
            &vir::Stmt::Comment(_)
            | &vir::Stmt::Label(_)
            | &vir::Stmt::Assert(_)
            | &vir::Stmt::Obtain(_) => {}

            &vir::Stmt::Inhale(vir::Inhale { ref expr }) => {
                inhale_expr(expr, state, predicates)?;
            }

            &vir::Stmt::Exhale(vir::Exhale { ref expr, .. }) => {
                exhale_expr(expr, state, predicates)?;
            }

            &vir::Stmt::MethodCall(vir::MethodCall { ref targets, .. }) => {
                // We know that in Prusti method's preconditions and postconditions are empty
                state.remove_moved_matching(|p| targets.contains(&p.get_base()));
                state.remove_pred_matching(|p| p.is_curr() && targets.contains(&p.get_base()));
                state.remove_acc_matching(|p| {
                    p.is_curr() && !p.is_local() && targets.contains(&p.get_base())
                });
            }

            &vir::Stmt::Assign(vir::Assign {
                ref target,
                ref source,
                kind,
            }) if kind != vir::AssignKind::Ghost => {
                debug_assert!(target.is_place());
                let original_state = state.clone();

                // Check the state of rhs.
                if kind != vir::AssignKind::Copy {
                    assert!(source.is_place());
                    assert!(source.get_type().is_typed_ref_or_type_var());

                    // Check that the rhs contains no moved paths
                    if state.is_prefix_of_some_moved(source) {
                        return Err(FoldUnfoldError::Unsupported(
                            "two-phase borrows are not supported".to_string(),
                        ));
                    }
                    for prefix in source.all_proper_prefixes() {
                        assert!(!state.contains_pred(&prefix));
                    }
                }

                // Remove places that will not have a name
                state.remove_moved_matching(|p| p.has_prefix(target));
                state.remove_pred_matching(|p| p.has_prefix(target));
                state.remove_acc_matching(|p| p.has_proper_prefix(target));

                // In case of move or borrowing, move permissions from the `rhs` to the `lhs`
                if source.is_place() && source.get_type().is_typed_ref_or_type_var() {
                    // This is a move assignemnt or the creation of a borrow
                    match kind {
                        vir::AssignKind::Move | vir::AssignKind::MutableBorrow(_) => {
                            // In Prusti, we lose permission on the rhs
                            state.remove_pred_matching(|p| p.has_prefix(source));
                            state.remove_acc_matching(|p| {
                                p.has_proper_prefix(source) && !p.is_local()
                            });

                            // We also lose permission on the lhs
                            state.remove_pred_matching(|p| p.has_prefix(target));
                            state.remove_acc_matching(|p| {
                                p.has_proper_prefix(target) && !p.is_local()
                            });

                            // And we create permissions for the lhs
                            let new_acc_places = original_state
                                .acc()
                                .iter()
                                .filter(|(p, _)| p.has_proper_prefix(source))
                                .map(|(p, perm_amount)| {
                                    (p.clone().replace_place(source, target), *perm_amount)
                                })
                                .filter(|(p, _)| !p.is_local());
                            state.insert_all_acc(new_acc_places)?;

                            let new_pred_places = original_state
                                .pred()
                                .iter()
                                .filter(|(p, _)| p.has_prefix(source))
                                .map(|(p, perm_amount)| {
                                    (p.clone().replace_place(source, target), *perm_amount)
                                });
                            state.insert_all_pred(new_pred_places)?;

                            // Finally, mark the rhs as moved
                            if !source.has_prefix(target) {
                                state.insert_moved(source.clone());
                            }
                        }
                        vir::AssignKind::SharedBorrow(_) => {
                            // We lose permission on the lhs
                            state.remove_pred_matching(|p| p.has_prefix(target));
                            state.remove_acc_matching(|p| {
                                p.has_proper_prefix(target) && !p.is_local()
                            });
                        }
                        vir::AssignKind::Ghost | vir::AssignKind::Copy => {
                            unreachable!();
                        }
                    }
                } else {
                    // This is not move assignemnt or the creation of a borrow
                    assert!(
                        matches!(kind, vir::AssignKind::Copy),
                        "Unexpected assignment kind: {:?}",
                        kind
                    );
                }
            }

            &vir::Stmt::Assign(vir::Assign {
                kind: vir::AssignKind::Ghost,
                ..
            }) => {
                // Do nothing.
            }

            &vir::Stmt::Fold(vir::Fold {
                ref arguments,
                permission,
                ref enum_variant,
                ..
            }) => {
                assert_eq!(arguments.len(), 1);
                let place = &arguments[0];
                debug_assert!(place.is_place());
                assert!(!state.contains_pred(place));
                assert!(!state.is_prefix_of_some_moved(place));

                // We want to fold place
                let predicate_type = place.get_type();
                let predicate = predicates.get(predicate_type).unwrap();

                let pred_self_place: vir::Expr = predicate.self_place();
                let places_in_pred: Vec<Perm> = predicate
                    .get_body_footprint(enum_variant)
                    .into_iter()
                    .map(|perm| {
                        perm.map_place(|p| p.replace_place(&pred_self_place, place))
                            .init_perm_amount(permission)
                    })
                    .collect();

                // Commented due to the presence of implications in the body of predicates
                //for contained_place in &places_in_pred {
                //    assert!(state.contains(contained_place));
                //}

                // Simulate folding of `place`
                state.remove_all_perms(places_in_pred.iter())?;
                state.insert_pred(place.clone(), permission)?;
            }

            &vir::Stmt::Unfold(vir::Unfold {
                ref arguments,
                permission,
                ref enum_variant,
                ..
            }) => {
                assert_eq!(arguments.len(), 1);
                let self_place = &arguments[0];
                debug_assert!(self_place.is_place());
                assert!(state.contains_pred(self_place));
                assert!(!state.is_prefix_of_some_moved(self_place));

                // We want to unfold place
                let predicate_type = self_place.get_type();
                let predicate = predicates.get(predicate_type).unwrap();

                let pred_self_place: vir::Expr = predicate.self_place();
                let places_in_pred: Vec<_> = predicate
                    .get_body_footprint(enum_variant)
                    .into_iter()
                    .map(|perm| {
                        debug_assert_eq!(perm.get_perm_amount(), vir::PermAmount::Write);
                        // Scale permission
                        perm.map_place(|place| place.replace_place(&pred_self_place, self_place))
                            .update_perm_amount(permission)
                    })
                    .collect();

                for contained_place in &places_in_pred {
                    assert!(!state.contains_perm(contained_place));
                }

                // Simulate unfolding of `place`
                state.remove_pred(self_place, permission)?;
                state.insert_all_perms(places_in_pred.into_iter())?;
            }

            &vir::Stmt::BeginFrame(_) => state.begin_frame(),

            &vir::Stmt::EndFrame(_) => state.end_frame()?,

            &vir::Stmt::TransferPerm(vir::TransferPerm {
                ref left,
                ref right,
                unchecked,
            }) => {
                let original_state = state.clone();

                debug_assert!(
                    !left.is_simple_place() || state.is_prefix_of_some_acc(left) || state.is_prefix_of_some_pred(left),
                    "The fold/unfold state does not contain the permission for an expiring borrow: {}",
                    left
                );
                /*assert!(
                    state.is_prefix_of_some_pred(lhs_place),
                    "The fold/unfold state does not contain the permission for an expiring borrow: {}",
                    lhs_place
                );*/
                debug_assert!(left.get_type().is_typed_ref_or_type_var());
                debug_assert!(right.get_type().is_typed_ref_or_type_var());
                debug_assert_eq!(left.get_type(), right.get_type());
                //debug_assert!(!state.is_proper_prefix_of_some_acc(rhs_place));
                //debug_assert!(!state.is_prefix_of_some_pred(rhs_place));
                //debug_assert!(!lhs_place.is_curr() || !state.is_prefix_of_some_moved(lhs_place));

                // Restore permissions from the `lhs` to the `rhs`

                // Like `has_prefix`, but ignoring the labels if they are equal.
                fn old_has_prefix(this: &vir::Expr, other: &vir::Expr) -> bool {
                    if let (
                        vir::Expr::LabelledOld(vir::LabelledOld {
                            label: this_label,
                            base: this_base,
                            ..
                        }),
                        vir::Expr::LabelledOld(vir::LabelledOld {
                            label: other_label,
                            base: other_base,
                            ..
                        }),
                    ) = (this, other)
                    {
                        this_label == other_label && this_base.has_prefix(other_base)
                    } else {
                        this.has_prefix(other)
                    }
                }

                // Like `has_proper_prefix`, but ignoring the labels if they are equal.
                fn old_has_proper_prefix(this: &vir::Expr, other: &vir::Expr) -> bool {
                    if let (
                        vir::Expr::LabelledOld(vir::LabelledOld {
                            label: this_label,
                            base: this_base,
                            ..
                        }),
                        vir::Expr::LabelledOld(vir::LabelledOld {
                            label: other_label,
                            base: other_base,
                            ..
                        }),
                    ) = (this, other)
                    {
                        this_label == other_label && this_base.has_proper_prefix(other_base)
                    } else {
                        this.has_proper_prefix(other)
                    }
                }

                // Like `replace_place`, but ignoring the labels if they are equal.
                fn old_replace_place(
                    this: &vir::Expr,
                    target: &vir::Expr,
                    replacement: &vir::Expr,
                ) -> vir::Expr {
                    if let (
                        vir::Expr::LabelledOld(vir::LabelledOld {
                            label: this_label,
                            base: this_base,
                            ..
                        }),
                        vir::Expr::LabelledOld(vir::LabelledOld {
                            label: target_label,
                            base: target_base,
                            ..
                        }),
                    ) = (this, target)
                    {
                        if this_label == target_label {
                            if let vir::Expr::LabelledOld(repl_labelled) = replacement {
                                return vir::Expr::LabelledOld(vir::LabelledOld {
                                    base: box this_base
                                        .clone()
                                        .replace_place(target_base, repl_labelled.base.as_ref()),
                                    label: repl_labelled.label.clone(),
                                    position: repl_labelled.position,
                                });
                            } else {
                                return this_base.clone().replace_place(target_base, replacement);
                            }
                        }
                    }
                    this.clone().replace_place(target, replacement)
                }

                // In Prusti, lose permission from the lhs and rhs
                state.remove_pred_matching(|p| old_has_prefix(p, left));
                state.remove_acc_matching(|p| old_has_proper_prefix(p, left) && !p.is_local());
                state.remove_pred_matching(|p| old_has_prefix(p, right));
                state.remove_acc_matching(|p| old_has_proper_prefix(p, right) && !p.is_local());

                // The rhs is no longer moved
                state.remove_moved_matching(|p| old_has_prefix(p, right));

                // And we create permissions for the rhs
<<<<<<< HEAD
                let new_acc_places: Vec<_> = original_state
                    .acc()
                    .iter()
                    .filter(|(p, _)| p.has_proper_prefix(left))
                    .map(|(p, perm_amount)| (p.clone().replace_place(left, right), *perm_amount))
                    .filter(|(p, _)| !p.is_local())
                    .collect();

                let new_pred_places: Vec<_> = original_state
                    .pred()
                    .iter()
                    .filter(|(p, _)| p.has_prefix(left))
                    .map(|(p, perm_amount)| (p.clone().replace_place(left, right), *perm_amount))
                    .collect();
=======
                let new_acc_places: Vec<_> = if rhs_is_array {
                    // all permissions are on the pred
                    vec![]
                } else {
                    original_state
                        .acc()
                        .iter()
                        .filter(|(p, _)| old_has_proper_prefix(p, left))
                        .map(|(p, perm_amount)| (old_replace_place(p, left, right), *perm_amount))
                        .filter(|(p, _)| !p.is_local())
                        .collect()
                };

                let new_pred_places: Vec<_> = if rhs_is_array {
                    vec![
                        // arrays regained here are always write, read-only does not generate
                        // wands/permissions that need to be restored
                        (right.clone(), vir::PermAmount::Write),
                    ]
                } else {
                    original_state
                        .pred()
                        .iter()
                        .filter(|(p, _)| old_has_prefix(p, left))
                        .map(|(p, perm_amount)| (old_replace_place(p, left, right), *perm_amount))
                        .collect()
                };
>>>>>>> 97f82a52

                // assert!(
                //     (lhs_place == rhs_place) || !(new_acc_places.is_empty() && new_pred_places.is_empty()),
                //     "Statement '{}' did not restore any permission in state with acc {{\n{}\n}}\nand pred {{\n{}\n}}",
                //     self,
                //     original_state.display_acc(),
                //     original_state.display_pred()
                // );

                trace!("new_acc_places: {:?}", new_acc_places);
                trace!("new_pred_places: {:?}", new_pred_places);

                state.insert_all_acc(new_acc_places.into_iter())?;
                state.insert_all_pred(new_pred_places.into_iter())?;

                // Move also the acc permission if the rhs is old.
                if state.contains_acc(left) && !state.contains_acc(right) && right.is_old() {
                    trace!("Moving acc({}) to acc({}) state.", left, right);
                    state.insert_acc(right.clone(), *state.acc().get(left).unwrap())?;
                    if !left.is_local() && !left.is_curr() {
                        state.remove_acc_place(left);
                    }
                }

                // Remove the lhs access permission if it was old.
                if state.contains_acc(left) && left.is_old() {
                    state.remove_acc_place(left);
                }

                /*
                // Hack: Move also the acc permission
                if state.contains_acc(lhs_place) && !state.contains_acc(rhs_place) {
                    trace!("Moving acc({}) to acc({}) state.", lhs_place, rhs_place);
                    state.insert_acc(
                        rhs_place.clone(),
                        state.acc().get(lhs_place).unwrap().clone()
                    )?;
                    if !lhs_place.is_local() && lhs_place.is_curr() {
                        state.remove_acc_place(lhs_place);
                    }
                }
                */

                // Finally, mark the lhs as moved
                if !old_has_prefix(left, right) &&   // Maybe this is always true?
                        !unchecked
                {
                    state.insert_moved(left.clone());
                }
            }

            &vir::Stmt::PackageMagicWand(vir::PackageMagicWand {
                magic_wand:
                    vir::Expr::MagicWand(vir::MagicWand {
                        ref left,
                        ref right,
                        ..
                    }),
                ..
            }) => {
                // The semantics of the statements is handled in `foldunfold/mod.rs`.
                //for stmt in package_stmts {
                //    stmt.apply_on_state(state, predicates);
                //}
                exhale_expr(right, state, predicates)?;
                inhale_expr(left, state, predicates)?;
            }

            &vir::Stmt::ApplyMagicWand(vir::ApplyMagicWand {
                magic_wand:
                    vir::Expr::MagicWand(vir::MagicWand {
                        ref left,
                        ref right,
                        ..
                    }),
                ..
            }) => {
                exhale_expr(left, state, predicates)?;
                inhale_expr(right, state, predicates)?;
            }

            &vir::Stmt::ExpireBorrows(vir::ExpireBorrows { dag: ref _dag }) => {
                // TODO: #133
            }

            &vir::Stmt::Downcast(vir::Downcast {
                base: ref enum_place,
                ref field,
            }) => {
                if let Some(found_variant) = find_unfolded_variant(state, enum_place) {
                    // The enum has already been downcasted.
                    debug_assert!(field.name.ends_with(found_variant.get_variant_name()));
                    trace!(
                        "Place {} has already been downcasted to {}",
                        enum_place,
                        field
                    );
                } else {
                    trace!("Downcast {} to {}", enum_place, field);
                    let predicate_type = enum_place.get_type();
                    let predicate = predicates.get(predicate_type).unwrap();
                    if let vir::Predicate::Enum(enum_predicate) = predicate {
                        let discriminant_place = enum_place
                            .clone()
                            .field(enum_predicate.discriminant_field.clone());
                        if let Some(perm_amount) = state.acc().get(&discriminant_place).copied() {
                            // Add the permissions of the variant
                            let self_place: vir::Expr = enum_predicate.this.clone().into();
                            let variant_footprint: Vec<_> = enum_predicate.get_variant_footprint(
                                &field.into()
                            ).into_iter().map(|perm|
                                // Update the permissiona and replace `self` with `enum_place`
                                perm.update_perm_amount(perm_amount)
                                    .map_place(|place| place.replace_place(&self_place, enum_place))
                            ).collect();
                            trace!("Downcast adds variant's footprint {:?}", variant_footprint);
                            state.insert_all_perms(variant_footprint.into_iter())?;
                        } else {
                            trace!("Place {} has not been unfolded yet", discriminant_place);
                        }
                    } else {
                        unreachable!()
                    }
                }
            }

            ref x => unimplemented!("{}", x),
        }
        Ok(())
    }
}<|MERGE_RESOLUTION|>--- conflicted
+++ resolved
@@ -371,50 +371,20 @@
                 state.remove_moved_matching(|p| old_has_prefix(p, right));
 
                 // And we create permissions for the rhs
-<<<<<<< HEAD
                 let new_acc_places: Vec<_> = original_state
                     .acc()
                     .iter()
-                    .filter(|(p, _)| p.has_proper_prefix(left))
-                    .map(|(p, perm_amount)| (p.clone().replace_place(left, right), *perm_amount))
+                    .filter(|(p, _)| old_has_proper_prefix(p, left))
+                    .map(|(p, perm_amount)| (old_replace_place(p, left, right), *perm_amount))
                     .filter(|(p, _)| !p.is_local())
                     .collect();
 
                 let new_pred_places: Vec<_> = original_state
                     .pred()
                     .iter()
-                    .filter(|(p, _)| p.has_prefix(left))
-                    .map(|(p, perm_amount)| (p.clone().replace_place(left, right), *perm_amount))
+                    .filter(|(p, _)| old_has_prefix(p, left))
+                    .map(|(p, perm_amount)| (old_replace_place(p, left, right), *perm_amount))
                     .collect();
-=======
-                let new_acc_places: Vec<_> = if rhs_is_array {
-                    // all permissions are on the pred
-                    vec![]
-                } else {
-                    original_state
-                        .acc()
-                        .iter()
-                        .filter(|(p, _)| old_has_proper_prefix(p, left))
-                        .map(|(p, perm_amount)| (old_replace_place(p, left, right), *perm_amount))
-                        .filter(|(p, _)| !p.is_local())
-                        .collect()
-                };
-
-                let new_pred_places: Vec<_> = if rhs_is_array {
-                    vec![
-                        // arrays regained here are always write, read-only does not generate
-                        // wands/permissions that need to be restored
-                        (right.clone(), vir::PermAmount::Write),
-                    ]
-                } else {
-                    original_state
-                        .pred()
-                        .iter()
-                        .filter(|(p, _)| old_has_prefix(p, left))
-                        .map(|(p, perm_amount)| (old_replace_place(p, left, right), *perm_amount))
-                        .collect()
-                };
->>>>>>> 97f82a52
 
                 // assert!(
                 //     (lhs_place == rhs_place) || !(new_acc_places.is_empty() && new_pred_places.is_empty()),
