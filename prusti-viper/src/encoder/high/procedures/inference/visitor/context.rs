use super::{super::ensurer::ExpandedPermissionKind, Visitor};
use crate::encoder::{
    errors::{ErrorCtxt, SpannedEncodingResult},
    high::to_typed::types::HighToTypedTypeEncoderInterface,
    mir::errors::ErrorInterface,
};
use prusti_rustc_interface::errors::MultiSpan;
use vir_crate::{
    common::position::Positioned,
    typed::{self as vir_typed, operations::ty::Typed},
};

impl<'p, 'v, 'tcx> super::super::ensurer::Context for Visitor<'p, 'v, 'tcx> {
    fn expand_place(
        &mut self,
        place: &vir_typed::Expression,
        guiding_place: &vir_typed::Expression,
    ) -> SpannedEncodingResult<Vec<(ExpandedPermissionKind, vir_typed::Expression)>> {
        let ty = place.get_type();
        let type_decl = self.encoder.encode_type_def_typed(ty)?;
        fn expand_fields<'a>(
            place: &vir_typed::Expression,
            fields: impl Iterator<Item = std::borrow::Cow<'a, vir_typed::FieldDecl>>,
        ) -> Vec<(ExpandedPermissionKind, vir_typed::Expression)> {
            let places = fields
                .map(|field| {
                    let position = place.position();
                    (
                        ExpandedPermissionKind::Same,
                        vir_typed::Expression::field(place.clone(), field.into_owned(), position),
                    )
                })
                .collect::<Vec<_>>();
            if places.is_empty() {
                // We have a ZST; unfolding it just gives a zero sized memory
                // block at the same place.
                vec![(ExpandedPermissionKind::MemoryBlock, place.clone())]
            } else {
                places
            }
        }
        let expansion = match type_decl {
            vir_typed::TypeDecl::Bool
            | vir_typed::TypeDecl::Int(_)
            | vir_typed::TypeDecl::Float(_)
            | vir_typed::TypeDecl::Pointer(_) => {
                // Primitive type. Convert.
                vec![(ExpandedPermissionKind::MemoryBlock, place.clone())]
            }
            vir_typed::TypeDecl::Trusted(_) => unimplemented!("ty: {}", ty),
            vir_typed::TypeDecl::TypeVar(_) => unimplemented!("ty: {}", ty),
            vir_typed::TypeDecl::Struct(decl) => expand_fields(place, decl.iter_fields()),
            vir_typed::TypeDecl::Union(_) => {
                let variant_name = place.get_variant_name(guiding_place);
                let variant_place = place.clone().into_variant(variant_name.clone());
                vec![(ExpandedPermissionKind::Same, variant_place)]
            }
            vir_typed::TypeDecl::Enum(decl) => {
                let discriminant_field = decl.discriminant_field();
                let position = place.position();
                let discriminant_place =
                    vir_typed::Expression::field(place.clone(), discriminant_field, position);
                let variant_name = place.get_variant_name(guiding_place);
                let variant_place = place.clone().into_variant(variant_name.clone());
                vec![
                    (ExpandedPermissionKind::Same, discriminant_place),
                    (ExpandedPermissionKind::Same, variant_place),
                ]
            }
            vir_typed::TypeDecl::Array(decl) => {
                // TODO: Instead of a concrete index use a wildcard that would match any index.
                let index = place.get_index(guiding_place);
                let index_place = vir_typed::Expression::builtin_func_app(
                    vir_typed::BuiltinFunc::Index,
                    vec![decl.element_type.clone()],
                    vec![place.clone(), index.clone()],
                    decl.element_type,
                    place.position(),
                );
                vec![(ExpandedPermissionKind::Same, index_place)]
            }
            vir_typed::TypeDecl::Reference(decl) => {
                let deref_place =
                    vir_typed::Expression::deref(place.clone(), decl.target_type, place.position());
                vec![(ExpandedPermissionKind::Same, deref_place)]
            }
            vir_typed::TypeDecl::Sequence(_) => unimplemented!("ty: {}", ty),
            vir_typed::TypeDecl::Map(_) => unimplemented!("ty: {}", ty),
            vir_typed::TypeDecl::Never => unimplemented!("ty: {}", ty),
            vir_typed::TypeDecl::Closure(_) => unimplemented!("ty: {}", ty),
            vir_typed::TypeDecl::Unsupported(_) => unimplemented!("ty: {}", ty),
        };
        Ok(expansion)
    }
    fn get_span(&mut self, position: vir_typed::Position) -> Option<MultiSpan> {
        self.encoder
            .error_manager()
            .position_manager()
            .get_span(self.proc_def_id, position.into())
            .cloned()
    }
    fn change_error_context(
        &mut self,
        position: vir_typed::Position,
        error_ctxt: ErrorCtxt,
<<<<<<< HEAD
    ) -> vir_high::Position {
        self.encoder
            .change_error_context(self.proc_def_id, position, error_ctxt)
=======
    ) -> vir_typed::Position {
        self.encoder.change_error_context(position, error_ctxt)
>>>>>>> f8026ff5
    }
}<|MERGE_RESOLUTION|>--- conflicted
+++ resolved
@@ -103,13 +103,8 @@
         &mut self,
         position: vir_typed::Position,
         error_ctxt: ErrorCtxt,
-<<<<<<< HEAD
-    ) -> vir_high::Position {
+    ) -> vir_typed::Position {
         self.encoder
             .change_error_context(self.proc_def_id, position, error_ctxt)
-=======
-    ) -> vir_typed::Position {
-        self.encoder.change_error_context(position, error_ctxt)
->>>>>>> f8026ff5
     }
 }