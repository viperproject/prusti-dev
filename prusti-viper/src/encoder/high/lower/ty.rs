--- conflicted
+++ resolved
@@ -17,16 +17,10 @@
             vir_high::Type::Sequence(ty) => vir_poly::Type::Seq(vir_poly::SeqType {
                 typ: box ty.element_type.lower(encoder),
             }),
-<<<<<<< HEAD
-            vir_high::Type::Map(ty) => {
-                vir_poly::Type::map(ty.key_type.lower(encoder), ty.val_type.lower(encoder))
-            }
-=======
             vir_high::Type::Map(ty) => vir_poly::Type::Map(vir_poly::MapType {
                 key_type: box ty.key_type.lower(encoder),
                 val_type: box ty.val_type.lower(encoder),
             }),
->>>>>>> 1f83178f
             vir_high::Type::Float(float) => {
                 vir_poly::Type::typed_ref(float.to_string().to_lowercase())
             }
