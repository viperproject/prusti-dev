--- conflicted
+++ resolved
@@ -4,16 +4,8 @@
 // License, v. 2.0. If a copy of the MPL was not distributed with this
 // file, You can obtain one at http://mozilla.org/MPL/2.0/.
 
-<<<<<<< HEAD
 use vir_crate::polymorphic::NameHash;
-use prusti_common::config;
-use rustc_hash::{FxHashMap as HashMap, FxHashSet as HashSet};
-use rustc_hir::definitions::DefPath;
-use rustc_hir::def_id::DefPathHash;
-use std::fmt;
-=======
 use rustc_hash::{FxHashMap, FxHashSet};
->>>>>>> f7f3e1b2
 use log::debug;
 
 // Tracks if crate-unqiue and module-unique names are needed to ensure uniqueness
@@ -62,25 +54,15 @@
 /// Name interner.
 /// This structure can be used to shorten long unique names without losing the uniqueness property.
 pub struct NameInterner {
-<<<<<<< HEAD
-    name_to_short: HashMap<NameHash, ShortName>,
+    name_to_short: FxHashMap<NameHash, ShortName>,
     locked: bool,
-=======
-    name_to_symbol: FxHashMap<String, String>,
-    used_symbols: FxHashSet<String>,
->>>>>>> f7f3e1b2
 }
 
 impl NameInterner {
     pub fn new() -> Self {
         NameInterner {
-<<<<<<< HEAD
-            name_to_short: HashMap::default(),
+            name_to_short: FxHashMap::default(),
             locked: false,
-=======
-            name_to_symbol: FxHashMap::default(),
-            used_symbols: FxHashSet::default(),
->>>>>>> f7f3e1b2
         }
     }
 
