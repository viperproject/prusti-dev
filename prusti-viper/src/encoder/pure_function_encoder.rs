// © 2019, ETH Zurich
//
// This Source Code Form is subject to the terms of the Mozilla Public
// License, v. 2.0. If a copy of the MPL was not distributed with this
// file, You can obtain one at http://mozilla.org/MPL/2.0/.

use std::mem;
use crate::encoder::borrows::{compute_procedure_contract, ProcedureContract};
use crate::encoder::builtin_encoder::BuiltinFunctionKind;
use crate::encoder::errors::{SpannedEncodingError, EncodingError, ErrorCtxt, WithSpan, PanicCause};
use crate::encoder::foldunfold;
use crate::encoder::mir_encoder::{MirEncoder, PlaceEncoder, PlaceEncoding};
use crate::encoder::mir_encoder::{PRECONDITION_LABEL, WAND_LHS_LABEL};
use crate::encoder::mir_interpreter::{run_backward_interpretation, BackwardMirInterpreter, MultiExprBackwardInterpreterState, PureBackwardSubstitutionState};
use crate::encoder::snapshot;
use crate::encoder::Encoder;
use prusti_common::{vir, vir_local};
use prusti_common::vir::ExprIterator;
use prusti_common::config;
use prusti_interface::specs::typed;
use rustc_hir as hir;
use rustc_hir::def_id::DefId;
use rustc_middle::{mir, ty, span_bug};
use std::collections::HashMap;
use log::{debug, trace};
use prusti_interface::PrustiError;
use rustc_span::Span;
use crate::encoder::errors::EncodingResult;
use crate::encoder::errors::SpannedEncodingResult;

pub struct PureFunctionEncoder<'p, 'v: 'p, 'tcx: 'v> {
    encoder: &'p Encoder<'v, 'tcx>,
    proc_def_id: DefId,
    mir: &'p mir::Body<'tcx>,
    interpreter: PureFunctionBackwardInterpreter<'p, 'v, 'tcx>,
    parent_def_id: DefId,
}

impl<'p, 'v: 'p, 'tcx: 'v> PureFunctionEncoder<'p, 'v, 'tcx> {
    pub fn new(
        encoder: &'p Encoder<'v, 'tcx>,
        proc_def_id: DefId,
        mir: &'p mir::Body<'tcx>,
        is_encoding_assertion: bool,
        parent_def_id: DefId,
    ) -> Self {
        trace!("PureFunctionEncoder constructor: {:?}", proc_def_id);
        let interpreter = PureFunctionBackwardInterpreter::new(
            encoder,
            mir,
            proc_def_id,
            is_encoding_assertion,
            parent_def_id,
        );
        PureFunctionEncoder {
            encoder,
            proc_def_id,
            mir,
            interpreter,
            parent_def_id,
        }
    }

    /// Used to encode expressions in assertions
    pub fn encode_body(&self) -> SpannedEncodingResult<vir::Expr> {
        let function_name = self.encoder.env().get_absolute_item_name(self.proc_def_id);
        debug!("Encode body of pure function {}", function_name);

        let state = run_backward_interpretation(self.mir, &self.interpreter)?
            .expect(&format!("Procedure {:?} contains a loop", self.proc_def_id));
        let body_expr = state.into_expressions().remove(0);
        debug!(
            "Pure function {} has been encoded with expr: {}",
            function_name, body_expr
        );
        let subst_strings = self.encoder.type_substitution_strings().with_span(self.mir.span)?;
        let patched_body_expr = body_expr.patch_types(&subst_strings);
        Ok(patched_body_expr)
    }

    pub fn encode_function(&self) -> SpannedEncodingResult<vir::Function> {
        let function_name = self.encode_function_name();
        debug!("Encode pure function {}", function_name);
        let mut state = run_backward_interpretation(self.mir, &self.interpreter)?
            .expect(&format!("Procedure {:?} contains a loop", self.proc_def_id));

        // Fix arguments
        for arg in self.mir.args_iter() {
            let arg_ty = self.interpreter.mir_encoder().get_local_ty(arg);
            let span = self.get_local_span(arg);
            let target_place = self.encoder.encode_value_expr(
                vir::Expr::local(
                    self.interpreter
                        .mir_encoder()
                        .encode_local(arg)?
                ),
                arg_ty
            ).with_span(span)?;
            let new_place: vir::Expr = self.encode_local(arg)?.into();
            state.substitute_place(&target_place, new_place);
        }

        let mut body_expr = state.into_expressions().remove(0);
        debug!(
            "Pure function {} has been encoded with expr: {}",
            function_name, body_expr
        );

        // if the function returns a snapshot, we take a snapshot of the body
        if self.encode_function_return_type()?.is_snapshot() {
            let ty = self.encoder.resolve_typaram(self.mir.return_ty());
            let return_span = self.get_local_span(mir::RETURN_PLACE);

            if !self.encoder.env().type_is_copy(ty) {
                return Err(SpannedEncodingError::unsupported(
                    "return type of pure function does not implement Copy",
                    return_span,
                ));
            }

            body_expr = vir::Expr::snap_app(body_expr);
        }
        self.encode_function_given_body(Some(body_expr))
    }

    pub fn encode_bodyless_function(&self)
        -> SpannedEncodingResult<vir::Function>
    {
        let function_name = self.encode_function_name();
        debug!("Encode trusted (bodyless) pure function {}", function_name);

        self.encode_function_given_body(None)
    }

    pub fn encode_predicate_function(&self, predicate_body: &typed::Assertion<'tcx>)
        -> SpannedEncodingResult<vir::Function>
    {
        let function_name = self.encode_function_name();
        debug!("Encode predicate function {}", function_name);

        let mir_span = self.encoder.env().tcx().def_span(self.proc_def_id);
        let contract = self.encoder.get_procedure_contract_for_def(self.proc_def_id).with_span(mir_span)?;
        let encoded_args = contract
            .args
            .iter()
            .map(|local| self.encode_local(local.clone().into()).map(|l| l.into()))
            .collect::<Result<Vec<_>, _>>()?;

        let predicate_body_encoded = self.encoder.encode_assertion(
            predicate_body,
            self.mir,
            None,
            &encoded_args,
            None,
            true,
            false,              // could be inhaled
            None,
            ErrorCtxt::GenericExpression,
            self.parent_def_id,
        )?;

        self.encode_function_given_body(Some(predicate_body_encoded))
    }

    // Private

    fn encode_function_given_body(&self, body: Option<vir::Expr>)
        -> SpannedEncodingResult<vir::Function>
    {
        let function_name = self.encode_function_name();
        let is_bodyless = body.is_none();
        if is_bodyless {
            debug!("Encode pure function {} given body None", function_name);
        } else {
            debug!(
                "Encode pure function {} given body Some({})",
                function_name,
                body.as_ref().unwrap()
            );
        }

        let contract = self.encoder
            .get_procedure_contract_for_def(self.proc_def_id)
            .with_span(self.mir.span)?;
        let subst_strings = self.encoder.type_substitution_strings().with_span(self.mir.span)?;

        let (type_precondition, func_precondition) = self.encode_precondition_expr(&contract)?;
        let patched_type_precondition = type_precondition.patch_types(&subst_strings);

        let mut precondition = vec![patched_type_precondition, func_precondition];
        let mut postcondition = vec![self.encode_postcondition_expr(&contract)?];

        let mut formal_args = vec![];
        for local in self.mir.args_iter() {
            let mir_encoder = self.interpreter.mir_encoder();
            let var_name = mir_encoder.encode_local_var_name(local);
            let var_span = mir_encoder.get_local_span(local);
            let mir_type = mir_encoder.get_local_ty(local);
            let var_type = self
                .encoder
                .encode_snapshot_type(mir_type)
                .with_span(var_span)?;
            let var_type = var_type.patch(&subst_strings);
            formal_args.push(vir::LocalVar::new(var_name, var_type))
        };
        let return_type = self.encode_function_return_type()?;

        let res_value_range_pos = self.encoder.error_manager().register(
            self.mir.span,
            ErrorCtxt::PureFunctionPostconditionValueRangeOfResult,
            self.parent_def_id,
        );
        let pure_fn_return_variable = vir_local!{ __result: {return_type.clone()} };
        // Add value range of the arguments and return value to the pre/postconditions
        if config::check_overflows() {
            let return_bounds: Vec<_> = self
                .encoder
                .encode_type_bounds(
                    &vir::Expr::local(pure_fn_return_variable),
                    self.mir.return_ty(),
                )
                .into_iter()
                .map(|p| p.set_default_pos(res_value_range_pos))
                .collect();
            postcondition.extend(return_bounds);

            for (formal_arg, local) in formal_args.iter().zip(self.mir.args_iter()) {
                let typ = self.interpreter.mir_encoder().get_local_ty(local);
                let bounds = self
                    .encoder
                    .encode_type_bounds(&vir::Expr::local(formal_arg.clone()), &typ);
                precondition.extend(bounds);
            }
        } else if config::encode_unsigned_num_constraint() {
            if let ty::TyKind::Uint(_) = self.mir.return_ty().kind() {
                let expr = vir::Expr::le_cmp(0.into(), pure_fn_return_variable.into());
                postcondition.push(expr.set_default_pos(res_value_range_pos));
            }
            for (formal_arg, local) in formal_args.iter().zip(self.mir.args_iter()) {
                let typ = self.interpreter.mir_encoder().get_local_ty(local);
                if let ty::TyKind::Uint(_) = typ.kind() {
                    precondition.push(vir::Expr::le_cmp(0.into(), formal_arg.into()));
                }
            }
        }

        debug_assert!(
            !postcondition.iter().any(|p| p.pos().is_default()),
            "Some postcondition has no position: {:?}",
            postcondition
        );

        let mut function = vir::Function {
            name: function_name.clone(),
            formal_args,
            return_type,
            pres: precondition,
            posts: postcondition,
            body,
        };

        self.encoder
            .log_vir_program_before_foldunfold(function.to_string());

        if config::simplify_encoding() {
            function = vir::optimizations::functions::Simplifier::simplify(function);
        }

        // Patch snapshots
        function = self.encoder.patch_snapshots_function(function)
            .with_span(self.mir.span)?;

        // Add folding/unfolding
        foldunfold::add_folding_unfolding_to_function(
            function,
            self.encoder.get_used_viper_predicates_map(),
        )
        .map_err(|foldunfold_error| {
            SpannedEncodingError::internal(
                format!(
                    "generating unfolding Viper expressions failed ({:?})",
                    foldunfold_error
                ),
                self.mir.span,
            )
        })
    }

    /// Encode the precondition with two expressions:
    /// - one for the type encoding
    /// - one for the functional specification.
    fn encode_precondition_expr(
        &self,
        contract: &ProcedureContract<'tcx>,
    ) -> SpannedEncodingResult<(vir::Expr, vir::Expr)> {
        let mut type_spec = vec![];
        for &local in contract.args.iter() {
            let local_ty = self.interpreter.mir_encoder().get_local_ty(local.into());
            let fraction = if let ty::TyKind::Ref(_, _, hir::Mutability::Not) = local_ty.kind() {
                vir::PermAmount::Read
            } else {
                vir::PermAmount::Write
            };
            let opt_pred_perm = self.interpreter.mir_encoder()
                .encode_place_predicate_permission(self.encode_local(local.into())?.into(), fraction);
            if let Some(spec) = opt_pred_perm {
                type_spec.push(spec)
            }
        };
        let mut func_spec: Vec<vir::Expr> = vec![];

        // Encode functional specification
        let encoded_args: Vec<vir::Expr> = contract
            .args
            .iter()
            .map(|local| self.encode_local(local.clone().into()).map(|l| l.into()))
            .collect::<Result<_, _>>()?;
        for item in contract.functional_precondition() {
            debug!("Encode spec item: {:?}", item);
            func_spec.push(self.encoder.encode_assertion(
                &item,
                &self.mir,
                None,
                &encoded_args,
                None,
                true,
                false,                  // could be inhaled
                None,
                ErrorCtxt::GenericExpression,
                self.parent_def_id,
            )?);
        }

        Ok((
            type_spec.into_iter().conjoin(),
            func_spec.into_iter().conjoin(),
        ))
    }

    /// Encode the postcondition with one expression just for the functional specification (no
    /// type encoding).
    fn encode_postcondition_expr(&self, contract: &ProcedureContract<'tcx>)
        -> SpannedEncodingResult<vir::Expr>
    {
        let mut func_spec: Vec<vir::Expr> = vec![];

        // Encode functional specification
        let encoded_args: Vec<vir::Expr> = contract
            .args
            .iter()
            .map(|local| self.encode_local(local.clone().into()).map(|l| l.into()))
            .collect::<Result<_, _>>()?;
        let encoded_return = self.encode_local(contract.returned_value.clone().into())?;
        debug!("encoded_return: {:?}", encoded_return);

        for item in contract.functional_postcondition() {
            let encoded_postcond = self.encoder.encode_assertion(
                &item,
                &self.mir,
                None,
                &encoded_args,
                Some(&encoded_return.clone().into()),
                true,
                false,              // could be inhaled
                None,
                ErrorCtxt::GenericExpression,
                self.parent_def_id,
            )?;
            debug_assert!(!encoded_postcond.pos().is_default());
            func_spec.push(encoded_postcond);
        }

        let post = func_spec.into_iter().conjoin();

        // TODO: use a better span
        let postcondition_pos = self
            .encoder
            .error_manager()
            .register(self.mir.span, ErrorCtxt::GenericExpression, self.parent_def_id);

        // Fix return variable
        let pure_fn_return_variable = vir_local!{ __result: {self.encode_function_return_type()?} };

        let post = post.replace_place(&encoded_return.into(), &pure_fn_return_variable.into())
            .set_default_pos(postcondition_pos);

        Ok(post)
    }

    fn encode_local(&self, local: mir::Local) -> SpannedEncodingResult<vir::LocalVar> {
        let mir_encoder = self.interpreter.mir_encoder();
        let var_name = mir_encoder.encode_local_var_name(local);
        let var_span = mir_encoder.get_local_span(local);
        let var_type = self.encoder
            .encode_snapshot_type(self.interpreter.mir_encoder().get_local_ty(local))
            .with_span(var_span)?;
        Ok(vir::LocalVar::new(var_name, var_type))
    }

    fn get_local_span(&self, local: mir::Local) -> Span {
        self.interpreter.mir_encoder().get_local_span(local)
    }

    pub fn encode_function_name(&self) -> String {
        self.encoder.encode_item_name(self.proc_def_id)
    }

    pub fn encode_function_return_type(&self) -> SpannedEncodingResult<vir::Type> {
        let ty = self.encoder.resolve_typaram(self.mir.return_ty());
        let return_span = self.get_local_span(mir::RETURN_PLACE);

        // Return an error for unsupported return types
        let tcx = self.encoder.env().tcx();
        if !is_supported_type_of_pure_expression(tcx, ty) {
            return Err(SpannedEncodingError::incorrect(
                "invalid return type of pure function",
                return_span,
            ));
        }

        let return_local = mir::Place::return_place().as_local().unwrap();
        let span = self.interpreter.mir_encoder().get_local_span(return_local);
        self.encoder.encode_snapshot_type(ty).with_span(span)
    }
}

pub(super) struct PureFunctionBackwardInterpreter<'p, 'v: 'p, 'tcx: 'v> {
    pub(super) encoder: &'p Encoder<'v, 'tcx>,
    pub(super) mir: &'p mir::Body<'tcx>,
    pub(super) mir_encoder: MirEncoder<'p, 'v, 'tcx>,
    /// True if the encoder is currently encoding an assertion and not a pure function body. This
    /// flag is used to distinguish when assert terminators should be translated into `false` and
    /// when to a undefined function calls. This distinction allows overflow checks to be checked
    /// on the caller side and assumed on the definition side.
    is_encoding_assertion: bool,
    parent_def_id: DefId,
}

/// XXX: This encoding works backward, but there is the risk of generating expressions whose length
/// is exponential in the number of branches. If this becomes a problem, consider doing a forward
/// encoding (keeping path conditions expressions).
impl<'p, 'v: 'p, 'tcx: 'v> PureFunctionBackwardInterpreter<'p, 'v, 'tcx> {
    pub(super) fn new(
        encoder: &'p Encoder<'v, 'tcx>,
        mir: &'p mir::Body<'tcx>,
        def_id: DefId,
        is_encoding_assertion: bool,
        parent_def_id: DefId,
    ) -> Self {
        PureFunctionBackwardInterpreter {
            encoder,
            mir,
            mir_encoder: MirEncoder::new(encoder, mir, def_id),
            is_encoding_assertion,
            parent_def_id,
        }
    }

    pub(super) fn mir_encoder(&self) -> &MirEncoder<'p, 'v, 'tcx> {
        &self.mir_encoder
    }

    /// Wrap all expressions contained in the state with downcast information to be used by the
    /// fold-unfold pass.
    fn apply_downcasts(&self, state: &mut MultiExprBackwardInterpreterState, location: mir::Location)
        -> SpannedEncodingResult<()>
    {
        // This assertion is just to check the time complexity.
        // MultiExprBackwardInterpreterState is more generic than needed.
        debug_assert_eq!(state.exprs().len(), 1);

        let span = self.mir_encoder.get_span_of_location(location);
        for expr in state.exprs_mut() {
            let downcasts = self.mir_encoder.get_downcasts_at_location(location);
            // Reverse `downcasts` because the encoding works backward
            for (place, variant_idx) in downcasts.into_iter().rev() {
                let (encoded_place, place_ty, _) = self.encode_projection(
                    place.local,
                    &place.projection[..],
                ).with_span(span)?;
                let variant_field = if let ty::TyKind::Adt(adt_def, _subst) = place_ty.kind() {
                    let variant_name = &adt_def.variants[variant_idx].ident.as_str();
                    self.encoder.encode_enum_variant_field(variant_name)
                } else {
                    unreachable!()
                };
                // Replace two times to avoid cloning `expr`, which could be big.
                let base = mem::replace(expr, true.into());
                let new_expr = vir::Expr::downcast(base, encoded_place, variant_field);
                let _ = mem::replace(expr, new_expr);
            }
        }
        Ok(())
    }

    pub(super) fn encode_place(
        &self,
        place: &mir::Place<'tcx>,
    ) -> EncodingResult<(vir::Expr, ty::Ty<'tcx>, Option<usize>)> {
        let (encoded_place, ty, variant_idx) = self.mir_encoder().encode_place(place)?;
        let encoded_expr = self.postprocess_place_encoding(encoded_place)?;
        Ok((encoded_expr, ty, variant_idx))
    }

    fn encode_projection(
        &self,
        local: mir::Local,
        projection: &[mir::PlaceElem<'tcx>],
    ) -> EncodingResult<(vir::Expr, ty::Ty<'tcx>, Option<usize>)> {
        let (encoded_place, ty, variant_idx) = self.mir_encoder.encode_projection(local, projection)?;
        let encoded_expr = self.postprocess_place_encoding(encoded_place)?;
        Ok((encoded_expr, ty, variant_idx))
    }

    pub(super) fn encode_operand_place(
        &self,
        operand: &mir::Operand<'tcx>,
    ) -> EncodingResult<Option<vir::Expr>> {
        // TODO: de-duplicate with mir_encoder.encode_operand_place
        // TODO: maybe return `None` from mir_encoder.encode_operand_place for arrays in general?
        Ok(match operand {
            &mir::Operand::Move(ref place) | &mir::Operand::Copy(ref place) => {
                Some(self.encode_place(place)?.0)
            }

            &mir::Operand::Constant(_) => None,
        })
    }

    fn postprocess_place_encoding(
        &self,
        place_encoding: PlaceEncoding<'tcx>,
    ) -> EncodingResult<vir::Expr> {
        Ok(match place_encoding {
            PlaceEncoding::Expr(e) => e,
            PlaceEncoding::FieldAccess { box base, field } => {
                let postprocessed_base = self.postprocess_place_encoding(base)?;
                postprocessed_base.field(field)
            },
            PlaceEncoding::Variant { box base, field } => {
                let postprocessed_base = self.postprocess_place_encoding(base)?;
                vir::Expr::Variant(box postprocessed_base, field, vir::Position::default())
            }
            PlaceEncoding::ArrayAccess { box base, index, rust_array_ty, .. } => {
                let postprocessed_base = self.postprocess_place_encoding(base)?;
                let idx_val_int = self.encoder.patch_snapshots(vir::Expr::snap_app(index))?;

                self.encoder.encode_snapshot_array_idx(
                    rust_array_ty,
                    postprocessed_base,
                    idx_val_int,
                )?
            }
            PlaceEncoding::SliceAccess { box base, index, rust_slice_ty, .. } => {
                let postprocessed_base = self.postprocess_place_encoding(base)?;
                let idx_val_int = self.encoder.patch_snapshots(vir::Expr::snap_app(index))?;

                self.encoder.encode_snapshot_slice_idx(
                    rust_slice_ty,
                    postprocessed_base,
                    idx_val_int,
                )?
            }
        })
    }
}

impl<'p, 'v: 'p, 'tcx: 'v> BackwardMirInterpreter<'tcx>
    for PureFunctionBackwardInterpreter<'p, 'v, 'tcx>
{
    type State = MultiExprBackwardInterpreterState;
    type Error = SpannedEncodingError;

    fn apply_terminator(
        &self,
        bb: mir::BasicBlock,
        term: &mir::Terminator<'tcx>,
        states: HashMap<mir::BasicBlock, &Self::State>,
    ) -> Result<Self::State, Self::Error> {
        trace!("apply_terminator {:?}, states: {:?}", term, states);
        use rustc_middle::mir::TerminatorKind;
        let span = term.source_info.span;
        let location = self.mir.terminator_loc(bb);

        // Generate a function call that leaves the expression undefined.
        let unreachable_expr = |pos| {
            self.encoder.encode_snapshot_type(self.mir.return_ty()).map(|encoded_type| {
                let function_name =
                    self.encoder
                        .encode_builtin_function_use(BuiltinFunctionKind::Unreachable(
                            encoded_type.clone(),
                        ));
                vir::Expr::func_app(function_name, vec![], vec![], encoded_type, pos)
            })
        };

        // Generate a function call that leaves the expression undefined.
        let undef_expr = |pos| {
            self.encoder.encode_snapshot_type(self.mir.return_ty()).map(|encoded_type| {
                let function_name = self
                    .encoder
                    .encode_builtin_function_use(BuiltinFunctionKind::Undefined(encoded_type.clone()));
                vir::Expr::func_app(function_name, vec![], vec![], encoded_type, pos)
            })
        };

        let mut state = match term.kind {
            TerminatorKind::Unreachable => {
                assert!(states.is_empty());
                let pos = self
                    .encoder
                    .error_manager()
                    .register(term.source_info.span, ErrorCtxt::Unexpected, self.parent_def_id);
                MultiExprBackwardInterpreterState::new_single(
                    undef_expr(pos).with_span(term.source_info.span)?
                )
            }

            TerminatorKind::Abort | TerminatorKind::Resume { .. } => {
                assert!(states.is_empty());
                let pos = self
                    .encoder
                    .error_manager()
                    .register(term.source_info.span, ErrorCtxt::Unexpected, self.parent_def_id);
                MultiExprBackwardInterpreterState::new_single(
                    unreachable_expr(pos).with_span(term.source_info.span)?
                )
            }

            TerminatorKind::Drop { ref target, .. } => {
                assert!(1 <= states.len() && states.len() <= 2);
                states[target].clone()
            }

            TerminatorKind::Goto { ref target } => {
                assert_eq!(states.len(), 1);
                states[target].clone()
            }

            TerminatorKind::FalseEdge {
                ref real_target, ..
            } => {
                assert_eq!(states.len(), 2);
                states[real_target].clone()
            }

            TerminatorKind::FalseUnwind {
                ref real_target, ..
            } => {
                assert_eq!(states.len(), 1);
                states[real_target].clone()
            }

            TerminatorKind::Return => {
                assert!(states.is_empty());
                trace!("Return type: {:?}", self.mir.return_ty());
                let return_type = self.encoder.encode_type(self.mir.return_ty()).with_span(span)?;
                let return_var = vir_local!{ _0: {return_type} };
                MultiExprBackwardInterpreterState::new_single(
                    self.encoder.encode_value_expr(
                        vir::Expr::local(return_var.into()),
                        self.mir.return_ty()
                    ).with_span(span)?
                )
            }

            TerminatorKind::SwitchInt {
                switch_ty,
                ref discr,
                ref targets,
            } => {
                trace!(
                    "SwitchInt ty '{:?}', discr '{:?}', targets '{:?}'",
                    switch_ty,
                    discr,
                    targets
                );
                let mut cfg_targets: Vec<(vir::Expr, mir::BasicBlock)> = vec![];
                let discr_val = self.mir_encoder.encode_operand_expr(discr)
                    .with_span(span)?;
                for (value, target) in targets.iter() {
                    // Convert int to bool, if required
                    let viper_guard = match switch_ty.kind() {
                        ty::TyKind::Bool => {
                            if value == 0 {
                                // If discr is 0 (false)
                                vir::Expr::not(discr_val.clone().into())
                            } else {
                                // If discr is not 0 (true)
                                discr_val.clone().into()
                            }
                        }

                        ty::TyKind::Int(_) | ty::TyKind::Uint(_) => {
                            vir::Expr::eq_cmp(
                                discr_val.clone().into(),
                                self.encoder.encode_int_cast(value, switch_ty),
                            )
                        }

                        ref x => unreachable!("{:?}", x),
                    };
                    cfg_targets.push((viper_guard, target))
                }
                let default_target = targets.otherwise();

                let default_target_terminator = self.mir.basic_blocks()[default_target]
                    .terminator
                    .as_ref()
                    .unwrap();
                trace!("default_target_terminator: {:?}", default_target_terminator);
                let default_is_unreachable = match default_target_terminator.kind {
                    TerminatorKind::Unreachable => true,
                    _ => false,
                };

                trace!("cfg_targets: {:?}", cfg_targets);

                let refined_default_target = if default_is_unreachable && !cfg_targets.is_empty() {
                    // Here we can assume that the `cfg_targets` are exhausive, and that
                    // `default_target` is unreachable
                    trace!("The default target is unreachable");
                    cfg_targets.pop().unwrap().1
                } else {
                    default_target
                };

                trace!("cfg_targets: {:?}", cfg_targets);

                MultiExprBackwardInterpreterState::new(
                    (0..states[&refined_default_target].exprs().len())
                        .map(|expr_index| {
                            cfg_targets.iter().fold(
                                states[&refined_default_target].exprs()[expr_index].clone(),
                                |else_expr, (guard, target)| {
                                    let then_expr = states[&target].exprs()[expr_index].clone();
                                    if then_expr == else_expr {
                                        // Optimization
                                        else_expr
                                    } else {
                                        vir::Expr::ite(guard.clone(), then_expr, else_expr)
                                    }
                                },
                            )
                        })
                        .collect(),
                )
            }

            TerminatorKind::DropAndReplace { .. } => unimplemented!(),

            TerminatorKind::Call {
                ref args,
                ref destination,
                func:
                    mir::Operand::Constant(box mir::Constant {
                        literal: mir::ConstantKind::Ty(
                            ty::Const {
                                ty,
                                val: _,
                            },
                        ),
                        ..
                    }),
                ..
            } => {
                if let ty::TyKind::FnDef(def_id, substs) = ty.kind() {
                    let def_id = *def_id;
                    let full_func_proc_name: &str =
                        &self.encoder.env().tcx().def_path_str(def_id);
                        // &self.encoder.env().tcx().absolute_item_path_str(def_id);
                    let func_proc_name = &self.encoder.env().get_item_name(def_id);

                    let own_substs =
                        ty::List::identity_for_item(self.encoder.env().tcx(), def_id);

                    // FIXME: this is a hack to support generics. See issue #187.
                    let mut tymap = HashMap::new();
                    for (kind1, kind2) in own_substs.iter().zip(substs.iter()) {
                        if let (
                            ty::subst::GenericArgKind::Type(ty1),
                            ty::subst::GenericArgKind::Type(ty2),
                        ) = (kind1.unpack(), kind2.unpack())
                        {
                            tymap.insert(ty1, ty2);
                        }
                    }
                    let _cleanup_token = self.encoder.push_temp_tymap(tymap);

                    let state = if destination.is_some() {
                        let (ref lhs_place, target_block) = destination.as_ref().unwrap();
                        let (encoded_lhs, ty, _) = self.encode_place(lhs_place)
                            .with_span(span)?;
                        let lhs_value = self.encoder.encode_value_expr(encoded_lhs.clone(), ty).with_span(span)?;
                        let encoded_args: Vec<vir::Expr> = args
                            .iter()
                            .map(|arg| self.mir_encoder.encode_operand_expr(arg))
                            .collect::<Result<_, _>>()
                            .with_span(span)?;

                        match full_func_proc_name {
                            "prusti_contracts::old" => {
                                trace!("Encoding old expression {:?}", args[0]);
                                assert_eq!(args.len(), 1);

                                // Return an error for unsupported old(..) types
                                let tcx = self.encoder.env().tcx();
                                if !is_supported_type_of_pure_expression(tcx, ty) {
                                    return Err(SpannedEncodingError::incorrect(
                                        "the type of the old expression is invalid",
                                        term.source_info.span,
                                    ));
                                }

                                let encoded_rhs = self
                                    .mir_encoder
                                    .encode_old_expr(
                                        vir::Expr::snap_app(encoded_args[0].clone()),
                                        PRECONDITION_LABEL,
                                    );
                                let mut state = states[&target_block].clone();
                                state.substitute_value(&lhs_value, encoded_rhs);
                                state
                            }

                            "prusti_contracts::before_expiry" => {
                                trace!("Encoding before_expiry expression {:?}", args[0]);
                                assert_eq!(args.len(), 1);
                                let encoded_rhs = self
                                    .mir_encoder
                                    .encode_old_expr(encoded_args[0].clone(), WAND_LHS_LABEL);
                                let mut state = states[&target_block].clone();
                                state.substitute_value(&lhs_value, encoded_rhs);
                                state
                            }

                            "std::cmp::PartialEq::eq"
                            if self.encoder.has_structural_eq_impl(
                                self.mir_encoder.get_operand_ty(&args[0])
                            ) => {
                                assert_eq!(args.len(), 2);
                                let encoded_rhs = vir::Expr::eq_cmp(
                                    vir::Expr::snap_app(encoded_args[0].clone()),
                                    vir::Expr::snap_app(encoded_args[1].clone()),
                                );
                                let mut state = states[&target_block].clone();
                                state.substitute_value(&lhs_value, encoded_rhs);
                                state
                            }

                            "std::cmp::PartialEq::ne"
                            if self.encoder.has_structural_eq_impl(
                                self.mir_encoder.get_operand_ty(&args[0])
                            ) => {
                                assert_eq!(args.len(), 2);
                                let encoded_rhs = vir::Expr::ne_cmp(
                                    vir::Expr::snap_app(encoded_args[0].clone()),
                                    vir::Expr::snap_app(encoded_args[1].clone()),
                                );
                                let mut state = states[&target_block].clone();
                                state.substitute_value(&lhs_value, encoded_rhs);
                                state
                            }

                            "core::slice::<impl [T]>::len" => {
                                assert_eq!(args.len(), 1);
                                let slice_ty = self.mir_encoder.get_operand_ty(&args[0]);
                                let len = self.encoder.encode_snapshot_slice_len(slice_ty, encoded_args[0].clone())
                                    .with_span(span)?;

                                let mut state = states[target_block].clone();
                                state.substitute_value(&lhs_value, len);
                                state
                            }

                            "std::ops::Index::index" => {
                                assert_eq!(args.len(), 2);
                                trace!("slice::index(args={:?}, encoded_args={:?}, ty={:?}, lhs_value={:?})", args, encoded_args, ty, lhs_value);

                                let base_ty = self.mir_encoder.get_operand_ty(&args[0]);

                                let idx_ty = self.mir_encoder.get_operand_ty(&args[1]);
                                let idx_ident = self.encoder.env().tcx().def_path_str(idx_ty.ty_adt_def().unwrap().did);
                                let encoded_idx = &encoded_args[1];

                                let (start, end) = match &*idx_ident {
                                    "std::ops::Range" => {
                                        // there's fields like _5.f$start.val_int on `encoded_idx`, it just feels hacky to
                                        // manually re-do them here when we probably just encoded the type and the
                                        // construction of the fields..
                                        let usize_ty = self.encoder.env().tcx().mk_ty(ty::TyKind::Uint(ty::UintTy::Usize));
                                        let start = encoded_idx.clone()
                                            .field(self.encoder.encode_struct_field("start", usize_ty).with_span(span)?);
                                        let start_expr = self.encoder.encode_value_expr(start, usize_ty).with_span(span)?;

                                        let end = encoded_idx.clone()
                                            .field(self.encoder.encode_struct_field("end", usize_ty).with_span(span)?);
                                        let end_expr = self.encoder.encode_value_expr(end, usize_ty).with_span(span)?;

                                        (start_expr, end_expr)
                                    },
                                    // other things like RangeFull, RangeFrom, RangeTo, RangeInclusive could be added here
                                    // relatively easily
                                    _ => return Err(SpannedEncodingError::unsupported(
                                        format!("slicing with {} as index/range type is not supported yet", idx_ident),
                                        span,
                                    )),
                                };

                                let slice_expr = self.encoder.encode_snapshot_slicing(
                                    base_ty,
                                    encoded_args[0].clone(),
                                    ty,
                                    start,
                                    end,
                                ).with_span(span)?;

                                let mut state = states[target_block].clone();
                                state.substitute_value(&lhs_value, slice_expr);
                                state
                            }

                            // simple function call
                            _ => {
                                let is_pure_function = self.encoder.is_pure(def_id);
                                let (function_name, return_type) = if is_pure_function {
                                    self.encoder.encode_pure_function_use(def_id, self.parent_def_id)
                                        .with_span(term.source_info.span)?
                                } else {
                                    return Err(SpannedEncodingError::incorrect(
                                        format!(
                                            "use of impure function {:?} in pure code is not allowed",
                                            func_proc_name
                                        ),
                                        term.source_info.span,
                                    ));
                                };
                                trace!("Encoding pure function call '{}'", function_name);

                                let formal_args: Vec<vir::LocalVar> = args
                                    .iter()
                                    .enumerate()
                                    .map(|(i, arg)| {
                                        self.mir_encoder.encode_operand_expr_type(arg)
                                            .map(|ty| vir::LocalVar::new(format!("x{}", i), ty))
                                    })
                                    .collect::<Result<_, _>>()
                                    .with_span(term.source_info.span)?;

                                let pos = self
                                    .encoder
                                    .error_manager()
                                    .register(term.source_info.span, ErrorCtxt::PureFunctionCall, self.parent_def_id);
                                let encoded_rhs = vir::Expr::func_app(
                                    function_name,
                                    encoded_args,
                                    formal_args,
                                    return_type,
                                    pos,
                                );
                                let mut state = states[&target_block].clone();
                                state.substitute_value(&lhs_value, encoded_rhs);
                                state
                            }
                        }
                    } else {
                        // FIXME: Refactor the common code with the procedure encoder.

                        // Encoding of a non-terminating function call
                        let error_ctxt = match full_func_proc_name {
                            "std::rt::begin_panic"
                            | "core::panicking::panic"
                            | "core::panicking::panic_fmt" => {
                                // This is called when a Rust assertion fails
                                // args[0]: message
                                // args[1]: position of failing assertions

                                let panic_cause = self.mir_encoder.encode_panic_cause(
                                    term.source_info
                                );
                                ErrorCtxt::PanicInPureFunction(panic_cause)
                            }

                            _ => ErrorCtxt::DivergingCallInPureFunction,
                        };
                        let pos = self
                            .encoder
                            .error_manager()
                            .register(term.source_info.span, error_ctxt, self.parent_def_id);
                        MultiExprBackwardInterpreterState::new_single(
                            unreachable_expr(pos).with_span(term.source_info.span)?
                        )
                    };

                    state
                } else {
                    // Other kind of calls?
                    unimplemented!();
                }
            }

            TerminatorKind::Call { .. } => {
                // Other kind of calls?
                unimplemented!();
            }

            TerminatorKind::Assert {
                ref cond,
                expected,
                ref target,
                ref msg,
                ..
            } => {
                let cond_val = self.mir_encoder.encode_operand_expr(cond)
                    .with_span(span)?;
                let viper_guard = if expected {
                    cond_val
                } else {
                    vir::Expr::not(cond_val)
                };

                let error_ctxt = if let mir::AssertKind::BoundsCheck { .. } = msg {
                    ErrorCtxt::BoundsCheckAssert
                } else {
                    let assert_msg = msg.description().to_string();
                    ErrorCtxt::PureFunctionAssertTerminator(assert_msg)
                };

                let pos = self.encoder.error_manager().register(
                    term.source_info.span,
                    error_ctxt,
                    self.parent_def_id,
                );

                MultiExprBackwardInterpreterState::new(
                    states[target]
                        .exprs()
                        .iter()
                        .map(|expr| {
                            let failure_result = if self.is_encoding_assertion {
                                // We are encoding an assertion, so all failures should be
                                // equivalent to false.
                                Ok(false.into())
                            } else {
                                // We are encoding a pure function, so all failures should
                                // be unreachable.
                                unreachable_expr(pos).with_span(term.source_info.span)
                            };
                            failure_result.map(
                                |result| vir::Expr::ite(viper_guard.clone(), expr.clone(), result)
                            )
                        })
                        .collect::<Result<_, _>>()?,
                )
            }

            TerminatorKind::Yield { .. } |
            TerminatorKind::GeneratorDrop |
            TerminatorKind::InlineAsm { .. } => {
                unimplemented!("{:?}", term.kind)
            }
        };

        self.apply_downcasts(&mut state, location)?;

        Ok(state)
    }

    fn apply_statement(
        &self,
        bb: mir::BasicBlock,
        stmt_index: usize,
        stmt: &mir::Statement<'tcx>,
        state: &mut Self::State,
    ) -> Result<(), Self::Error> {
        trace!("apply_statement {:?}, state: {}", stmt, state);
        let span = stmt.source_info.span;
        let location = mir::Location {
            block: bb,
            statement_index: stmt_index,
        };

        match stmt.kind {
            mir::StatementKind::StorageLive(..)
            | mir::StatementKind::StorageDead(..)
            | mir::StatementKind::FakeRead(..)    // FIXME
            // | mir::StatementKind::ReadForMatch(..)
            // | mir::StatementKind::EndRegion(..)
             => {
                // Nothing to do
            }

            mir::StatementKind::Assign(box (ref lhs, ref rhs)) => {
<<<<<<< HEAD
                state.apply_assignment(self, lhs, rhs, span)?;
=======
                let (encoded_lhs, ty, _) = self.encode_place(lhs).unwrap();

                if !state.use_place(&encoded_lhs) {
                    // If the lhs is not mentioned in our state, do nothing
                    trace!("The state does not mention {:?}", encoded_lhs);
                    return Ok(());
                }

                let opt_lhs_value_place = match ty.kind() {
                    ty::TyKind::Bool
                    | ty::TyKind::Int(..)
                    | ty::TyKind::Uint(..)
                    | ty::TyKind::RawPtr(..)
                    | ty::TyKind::Ref(..) => Some(
                        self.encoder.encode_value_expr(
                            encoded_lhs.clone(),
                            ty
                        ).with_span(span)?
                        // encoded_lhs
                        //     .clone()
                        //     .field(self.encoder.encode_value_field(ty)),
                    ),
                    _ => None,
                };

                match rhs {
                    &mir::Rvalue::Use(ref operand) => {
                        let opt_encoded_rhs = self.encode_operand_place(operand)
                            .with_span(span)?;

                        match opt_encoded_rhs {
                            Some(encoded_rhs) => {
                                // Substitute a place
                                state.substitute_place(&encoded_lhs, encoded_rhs);
                            }
                            None => {
                                // Substitute a place of a value with an expression
                                if let Some(lhs_value_place) = &opt_lhs_value_place {
                                    // opt_lhs_value_place can be none in trigger generation code.
                                    let rhs_expr = self.mir_encoder
                                        .encode_operand_expr(operand)
                                        .with_span(span)?;
                                    state.substitute_value(lhs_value_place, rhs_expr);
                                }
                            }
                        }
                    }

                    &mir::Rvalue::Aggregate(ref aggregate, ref operands) => {
                        debug!("Encode aggregate {:?}, {:?}", aggregate, operands);
                        match aggregate.as_ref() {
                            &mir::AggregateKind::Tuple => {
                                let field_types = if let ty::TyKind::Tuple(ref x) = ty.kind() {
                                    x
                                } else {
                                    unreachable!()
                                };
                                let mut field_exprs = vec![];
                                for (field_num, operand) in operands.iter().enumerate() {
                                    let field_name = format!("tuple_{}", field_num);
                                    let field_ty = field_types[field_num];
                                    let encoded_field = self.encoder
                                        .encode_raw_ref_field(field_name, field_ty.expect_ty())
                                        .with_span(span)?;
                                    let field_place = encoded_lhs.clone().field(encoded_field);

                                    let encoded_operand = self.encode_operand_place(operand)
                                        .with_span(span)?;
                                    match encoded_operand {
                                        Some(encoded_rhs) => {
                                            // Substitute a place
                                            field_exprs.push(encoded_rhs.clone());
                                            state.substitute_place(&field_place, encoded_rhs);
                                        }
                                        None => {
                                            // Substitute a place of a value with an expression
                                            let rhs_expr =
                                                self.mir_encoder.encode_operand_expr(operand)
                                                    .with_span(span)?;
                                            field_exprs.push(rhs_expr.clone());
                                            state.substitute_value(
                                                &self.encoder.encode_value_expr(field_place, field_ty.expect_ty()).with_span(span)?,
                                                rhs_expr,
                                            );
                                        }
                                    }
                                }
                                let snapshot = self.encoder.encode_snapshot_constructor(
                                    ty,
                                    field_exprs,
                                ).with_span(span)?;
                                state.substitute_place(&encoded_lhs, snapshot);
                            }

                            &mir::AggregateKind::Adt(adt_def, variant_index, subst, _, _) => {
                                let num_variants = adt_def.variants.len();
                                let variant_def = &adt_def.variants[variant_index];
                                let mut encoded_lhs_variant = encoded_lhs.clone();
                                if num_variants != 1 {
                                    let discr_field = self.encoder.encode_discriminant_field();
                                    state.substitute_value(
                                        &encoded_lhs.clone().field(discr_field),
                                        variant_index.index().into(),
                                    );
                                    encoded_lhs_variant =
                                        encoded_lhs_variant.variant(&variant_def.ident.as_str());
                                }
                                for (field_index, field) in variant_def.fields.iter().enumerate() {
                                    let operand = &operands[field_index];
                                    let field_name = &field.ident.as_str();
                                    let tcx = self.encoder.env().tcx();
                                    let field_ty = field.ty(tcx, subst);
                                    let encoded_field = self.encoder
                                            .encode_struct_field(field_name, field_ty)
                                            .with_span(span)?;

                                    let field_place =
                                        encoded_lhs_variant.clone().field(encoded_field);

                                    let encoded_operand = self.encode_operand_place(operand)
                                        .with_span(span)?;
                                    match encoded_operand {
                                        Some(encoded_rhs) => {
                                            // Substitute a place
                                            state.substitute_place(&field_place, encoded_rhs);
                                        }
                                        None => {
                                            // Substitute a place of a value with an expression
                                            let rhs_expr =
                                                self.mir_encoder.encode_operand_expr(operand)
                                                    .with_span(span)?;
                                            state.substitute_value(
                                                &self.encoder.encode_value_expr(field_place, field_ty).with_span(span)?,
                                                rhs_expr,
                                            );
                                        }
                                    }
                                }
                            }

                            &mir::AggregateKind::Array(elem_ty) => {
                                let mut encoded_operands = Vec::with_capacity(operands.len());
                                for oper in operands {
                                    let encoded_oper = self.encode_operand_place(oper)
                                        .with_span(span)?;
                                    let encoded_oper = match encoded_oper {
                                        Some(encoded_rhs) => encoded_rhs,
                                        None => {
                                            self.mir_encoder.encode_operand_expr(oper)
                                                .with_span(span)?
                                        }
                                    };
                                    encoded_operands.push(encoded_oper);
                                }

                                let encoded_elem_ty = self.encoder.encode_snapshot_type(elem_ty)
                                    .with_span(span)?;
                                let elems = vir::Expr::Seq(
                                    vir::Type::Seq(box encoded_elem_ty),
                                    encoded_operands,
                                    vir::Position::default(),
                                );

                                let snapshot = self.encoder.encode_snapshot_constructor(
                                    ty,
                                    vec![elems],
                                ).with_span(span)?;

                                state.substitute_place(&encoded_lhs, snapshot);
                            }

                            ref x => unimplemented!("{:?}", x),
                        }
                    }

                    &mir::Rvalue::BinaryOp(op, box(ref left, ref right)) => {
                        let encoded_left = self.mir_encoder.encode_operand_expr(left)
                            .with_span(span)?;
                        let encoded_right = self.mir_encoder.encode_operand_expr(right)
                            .with_span(span)?;
                        let encoded_value = self.mir_encoder.encode_bin_op_expr(
                            op,
                            vir::Expr::snap_app(encoded_left),
                            vir::Expr::snap_app(encoded_right),
                            ty,
                        ).with_span(span)?;

                        // Substitute a place of a value with an expression
                        state.substitute_value(&opt_lhs_value_place.unwrap(), encoded_value);
                    }

                    &mir::Rvalue::CheckedBinaryOp(op, box (ref left, ref right)) => {
                        let operand_ty = if let ty::TyKind::Tuple(ref types) = ty.kind() {
                            types[0].clone()
                        } else {
                            unreachable!()
                        };

                        let encoded_left = self.mir_encoder.encode_operand_expr(left)
                            .with_span(span)?;
                        let encoded_right = self.mir_encoder.encode_operand_expr(right)
                            .with_span(span)?;

                        let encoded_value = self.mir_encoder.encode_bin_op_expr(
                            op,
                            vir::Expr::snap_app(encoded_left.clone()),
                            vir::Expr::snap_app(encoded_right.clone()),
                            operand_ty.expect_ty(),
                        ).with_span(span)?;
                        let encoded_check = self.mir_encoder.encode_bin_op_check(
                            op,
                            vir::Expr::snap_app(encoded_left),
                            vir::Expr::snap_app(encoded_right),
                            operand_ty.expect_ty(),
                        ).with_span(span)?;

                        let field_types = if let ty::TyKind::Tuple(ref x) = ty.kind() {
                            x
                        } else {
                            unreachable!()
                        };
                        let value_field = self.encoder
                            .encode_raw_ref_field("tuple_0".to_string(), field_types[0].expect_ty())
                            .with_span(span)?;
                        let value_field_value = self.encoder
                            .encode_value_field(field_types[0].expect_ty()).with_span(span)?;
                        let check_field = self.encoder
                            .encode_raw_ref_field("tuple_1".to_string(), field_types[1].expect_ty())
                            .with_span(span)?;
                        let check_field_value = self.encoder
                            .encode_value_field(field_types[1].expect_ty()).with_span(span)?;

                        let lhs_value = encoded_lhs
                            .clone()
                            .field(value_field)
                            .field(value_field_value);
                        let lhs_check = encoded_lhs
                            .clone()
                            .field(check_field)
                            .field(check_field_value);

                        // Substitute a place of a value with an expression
                        state.substitute_value(&lhs_value, encoded_value);
                        state.substitute_value(&lhs_check, encoded_check);
                    }

                    &mir::Rvalue::UnaryOp(op, ref operand) => {
                        let encoded_val = self.mir_encoder.encode_operand_expr(operand)
                            .with_span(span)?;
                        let encoded_value = self.mir_encoder.encode_unary_op_expr(op, encoded_val);

                        // Substitute a place of a value with an expression
                        state.substitute_value(&opt_lhs_value_place.unwrap(), encoded_value);
                    }

                    &mir::Rvalue::NullaryOp(_op, ref _op_ty) => unimplemented!(),

                    &mir::Rvalue::Discriminant(ref src) => {
                        let (encoded_src, src_ty, _) = self.encode_place(src).unwrap();
                        match src_ty.kind() {
                            ty::TyKind::Adt(ref adt_def, _) if !adt_def.is_box() => {
                                let num_variants = adt_def.variants.len();

                                let discr_value: vir::Expr = if num_variants == 0 {
                                    let pos = self
                                        .encoder
                                        .error_manager()
                                        .register(stmt.source_info.span, ErrorCtxt::Unexpected, self.parent_def_id);
                                    let function_name = self.encoder.encode_builtin_function_use(
                                        BuiltinFunctionKind::Unreachable(vir::Type::Int),
                                    );
                                    vir::Expr::func_app(
                                        function_name,
                                        vec![],
                                        vec![],
                                        vir::Type::Int,
                                        pos,
                                    )
                                } else {
                                    if num_variants == 1 {
                                        0.into()
                                    } else {
                                        let discr_field = self.encoder.encode_discriminant_field();
                                        encoded_src.field(discr_field).into()
                                    }
                                };

                                // Substitute a place of a value with an expression
                                state.substitute_value(&opt_lhs_value_place.unwrap(), discr_value);
                            }
                            ref x => {
                                panic!("The discriminant of type {:?} is not defined", x);
                            }
                        }
                    }

                    &mir::Rvalue::Ref(_, mir::BorrowKind::Unique, ref place)
                    | &mir::Rvalue::Ref(_, mir::BorrowKind::Mut { .. }, ref place)
                    | &mir::Rvalue::Ref(_, mir::BorrowKind::Shared, ref place) => {
                        // will panic if attempting to encode unsupported type
                        let encoded_place = self.encode_place(place).unwrap().0;
                        let encoded_ref = match encoded_place {
                            vir::Expr::Field(
                                box ref base,
                                vir::Field { ref name, .. },
                                ref _pos,
                            ) if name == "val_ref" => {
                                // Simplify "address of reference"
                                base.clone()
                            }
                            other_place => other_place.addr_of(),
                        };

                        // Substitute the place
                        state.substitute_place(&encoded_lhs, encoded_ref);
                    }

                    &mir::Rvalue::Cast(mir::CastKind::Misc, ref operand, dst_ty) => {
                        let encoded_val = self.mir_encoder
                            .encode_cast_expr(operand, dst_ty, stmt.source_info.span)?;

                        // Substitute a place of a value with an expression
                        state.substitute_value(&opt_lhs_value_place.unwrap(), encoded_val);
                    }

                    &mir::Rvalue::Len(ref place) => {
                        let place_ty = self.encode_place(place).with_span(span)?.1;
                        match place_ty.kind() {
                            ty::TyKind::Array(..) => {
                                let array_types = self.encoder.encode_array_types(place_ty).with_span(span)?;
                                state.substitute_value(&opt_lhs_value_place.unwrap(), array_types.array_len.into());
                            }
                            ty::TyKind::Slice(..) => {
                                let snap_len = self.encoder.encode_snapshot_slice_len(
                                    place_ty,
                                    self.encode_place(place).with_span(span)?.0,
                                ).with_span(span)?;

                                state.substitute_value(&opt_lhs_value_place.unwrap(), snap_len);
                            }
                            _ => span_bug!(span, "length should only be requested on arrays or slices"),
                        }
                    }

                    &mir::Rvalue::Cast(mir::CastKind::Pointer(ty::adjustment::PointerCast::Unsize), ref operand, ty) => {
                        if !ty.is_slice() {
                            return Err(EncodingError::unsupported(
                                "unsizing a pointer or reference value is not supported"
                            )).with_span(span);
                        }

                        let rhs_array_ref_ty = self.mir_encoder.get_operand_ty(operand);
                        let encoded_rhs = if let Some(encoded_place) = self.encode_operand_place(operand).with_span(span)? {
                            encoded_place
                        } else {
                            self.mir_encoder.encode_operand_expr(operand)
                                .with_span(span)?
                        };
                        // encoded_rhs is something like ref$Array$.. or ref$Slice$.. but we want .val_ref: Array$..
                        let encoded_rhs = self.encoder.encode_value_expr(encoded_rhs, rhs_array_ref_ty).with_span(span)?;
                        let rhs_array_ty = if let ty::TyKind::Ref(_, array_ty, _) = rhs_array_ref_ty.kind() {
                            array_ty
                        } else {
                            unreachable!("rhs array not a ref?")
                        };
                        trace!("rhs_array_ty: {:?}", rhs_array_ty);
                        let array_types = self.encoder.encode_array_types(rhs_array_ty).with_span(span)?;

                        let encoded_array_elems = (0..array_types.array_len)
                            .map(|idx| {
                                self.encoder.encode_snapshot_array_idx(rhs_array_ty, encoded_rhs.clone(), idx.into())
                            })
                            .collect::<Result<Vec<_>, _>>()
                            .with_span(span)?;

                        let elem_snap_ty = self.encoder.encode_snapshot_type(array_types.elem_ty_rs).with_span(span)?;
                        let elems_seq = vir::Expr::Seq(
                            vir::Type::Seq(box elem_snap_ty),
                            encoded_array_elems,
                            vir::Position::default(),
                        );

                        let slice_snap = self.encoder.encode_snapshot_constructor(ty, vec![elems_seq]).with_span(span)?;

                        state.substitute_value(&opt_lhs_value_place.unwrap(), slice_snap);

                    }

                    ref rhs => {
                        unimplemented!("encoding of '{:?}'", rhs);
                    }
                }
>>>>>>> 4d357da8
            }

            ref stmt => unimplemented!("encoding of '{:?}'", stmt),
        }

        self.apply_downcasts(state, location)?;

        Ok(())
    }
}

fn is_supported_type_of_pure_expression<'tcx>(tcx: ty::TyCtxt<'tcx>, ty: ty::Ty<'tcx>) -> bool {
    // Since we don't support box, references and raw pointers this will not recurse forever.
    match ty.kind() {
        ty::TyKind::Bool
        | ty::TyKind::Int(_)
        | ty::TyKind::Uint(_)
        | ty::TyKind::Char => true,

        ty::TyKind::Tuple(elems) => {
            elems.types().all(|t| is_supported_type_of_pure_expression(tcx, t))
        }

        ty::TyKind::Adt(adt_def, subst) if !adt_def.is_box() => {
            adt_def.all_fields()
                    .map(|field| field.ty(tcx, subst))
                    .all(|t| is_supported_type_of_pure_expression(tcx, t))
        }

        _ => false,
    }
}<|MERGE_RESOLUTION|>--- conflicted
+++ resolved
@@ -11,7 +11,9 @@
 use crate::encoder::foldunfold;
 use crate::encoder::mir_encoder::{MirEncoder, PlaceEncoder, PlaceEncoding};
 use crate::encoder::mir_encoder::{PRECONDITION_LABEL, WAND_LHS_LABEL};
-use crate::encoder::mir_interpreter::{run_backward_interpretation, BackwardMirInterpreter, MultiExprBackwardInterpreterState, PureBackwardSubstitutionState};
+use crate::encoder::mir_interpreter::{
+    run_backward_interpretation, BackwardMirInterpreter, MultiExprBackwardInterpreterState, PureBackwardSubstitutionState,
+};
 use crate::encoder::snapshot;
 use crate::encoder::Encoder;
 use prusti_common::{vir, vir_local};
@@ -1091,402 +1093,7 @@
             }
 
             mir::StatementKind::Assign(box (ref lhs, ref rhs)) => {
-<<<<<<< HEAD
                 state.apply_assignment(self, lhs, rhs, span)?;
-=======
-                let (encoded_lhs, ty, _) = self.encode_place(lhs).unwrap();
-
-                if !state.use_place(&encoded_lhs) {
-                    // If the lhs is not mentioned in our state, do nothing
-                    trace!("The state does not mention {:?}", encoded_lhs);
-                    return Ok(());
-                }
-
-                let opt_lhs_value_place = match ty.kind() {
-                    ty::TyKind::Bool
-                    | ty::TyKind::Int(..)
-                    | ty::TyKind::Uint(..)
-                    | ty::TyKind::RawPtr(..)
-                    | ty::TyKind::Ref(..) => Some(
-                        self.encoder.encode_value_expr(
-                            encoded_lhs.clone(),
-                            ty
-                        ).with_span(span)?
-                        // encoded_lhs
-                        //     .clone()
-                        //     .field(self.encoder.encode_value_field(ty)),
-                    ),
-                    _ => None,
-                };
-
-                match rhs {
-                    &mir::Rvalue::Use(ref operand) => {
-                        let opt_encoded_rhs = self.encode_operand_place(operand)
-                            .with_span(span)?;
-
-                        match opt_encoded_rhs {
-                            Some(encoded_rhs) => {
-                                // Substitute a place
-                                state.substitute_place(&encoded_lhs, encoded_rhs);
-                            }
-                            None => {
-                                // Substitute a place of a value with an expression
-                                if let Some(lhs_value_place) = &opt_lhs_value_place {
-                                    // opt_lhs_value_place can be none in trigger generation code.
-                                    let rhs_expr = self.mir_encoder
-                                        .encode_operand_expr(operand)
-                                        .with_span(span)?;
-                                    state.substitute_value(lhs_value_place, rhs_expr);
-                                }
-                            }
-                        }
-                    }
-
-                    &mir::Rvalue::Aggregate(ref aggregate, ref operands) => {
-                        debug!("Encode aggregate {:?}, {:?}", aggregate, operands);
-                        match aggregate.as_ref() {
-                            &mir::AggregateKind::Tuple => {
-                                let field_types = if let ty::TyKind::Tuple(ref x) = ty.kind() {
-                                    x
-                                } else {
-                                    unreachable!()
-                                };
-                                let mut field_exprs = vec![];
-                                for (field_num, operand) in operands.iter().enumerate() {
-                                    let field_name = format!("tuple_{}", field_num);
-                                    let field_ty = field_types[field_num];
-                                    let encoded_field = self.encoder
-                                        .encode_raw_ref_field(field_name, field_ty.expect_ty())
-                                        .with_span(span)?;
-                                    let field_place = encoded_lhs.clone().field(encoded_field);
-
-                                    let encoded_operand = self.encode_operand_place(operand)
-                                        .with_span(span)?;
-                                    match encoded_operand {
-                                        Some(encoded_rhs) => {
-                                            // Substitute a place
-                                            field_exprs.push(encoded_rhs.clone());
-                                            state.substitute_place(&field_place, encoded_rhs);
-                                        }
-                                        None => {
-                                            // Substitute a place of a value with an expression
-                                            let rhs_expr =
-                                                self.mir_encoder.encode_operand_expr(operand)
-                                                    .with_span(span)?;
-                                            field_exprs.push(rhs_expr.clone());
-                                            state.substitute_value(
-                                                &self.encoder.encode_value_expr(field_place, field_ty.expect_ty()).with_span(span)?,
-                                                rhs_expr,
-                                            );
-                                        }
-                                    }
-                                }
-                                let snapshot = self.encoder.encode_snapshot_constructor(
-                                    ty,
-                                    field_exprs,
-                                ).with_span(span)?;
-                                state.substitute_place(&encoded_lhs, snapshot);
-                            }
-
-                            &mir::AggregateKind::Adt(adt_def, variant_index, subst, _, _) => {
-                                let num_variants = adt_def.variants.len();
-                                let variant_def = &adt_def.variants[variant_index];
-                                let mut encoded_lhs_variant = encoded_lhs.clone();
-                                if num_variants != 1 {
-                                    let discr_field = self.encoder.encode_discriminant_field();
-                                    state.substitute_value(
-                                        &encoded_lhs.clone().field(discr_field),
-                                        variant_index.index().into(),
-                                    );
-                                    encoded_lhs_variant =
-                                        encoded_lhs_variant.variant(&variant_def.ident.as_str());
-                                }
-                                for (field_index, field) in variant_def.fields.iter().enumerate() {
-                                    let operand = &operands[field_index];
-                                    let field_name = &field.ident.as_str();
-                                    let tcx = self.encoder.env().tcx();
-                                    let field_ty = field.ty(tcx, subst);
-                                    let encoded_field = self.encoder
-                                            .encode_struct_field(field_name, field_ty)
-                                            .with_span(span)?;
-
-                                    let field_place =
-                                        encoded_lhs_variant.clone().field(encoded_field);
-
-                                    let encoded_operand = self.encode_operand_place(operand)
-                                        .with_span(span)?;
-                                    match encoded_operand {
-                                        Some(encoded_rhs) => {
-                                            // Substitute a place
-                                            state.substitute_place(&field_place, encoded_rhs);
-                                        }
-                                        None => {
-                                            // Substitute a place of a value with an expression
-                                            let rhs_expr =
-                                                self.mir_encoder.encode_operand_expr(operand)
-                                                    .with_span(span)?;
-                                            state.substitute_value(
-                                                &self.encoder.encode_value_expr(field_place, field_ty).with_span(span)?,
-                                                rhs_expr,
-                                            );
-                                        }
-                                    }
-                                }
-                            }
-
-                            &mir::AggregateKind::Array(elem_ty) => {
-                                let mut encoded_operands = Vec::with_capacity(operands.len());
-                                for oper in operands {
-                                    let encoded_oper = self.encode_operand_place(oper)
-                                        .with_span(span)?;
-                                    let encoded_oper = match encoded_oper {
-                                        Some(encoded_rhs) => encoded_rhs,
-                                        None => {
-                                            self.mir_encoder.encode_operand_expr(oper)
-                                                .with_span(span)?
-                                        }
-                                    };
-                                    encoded_operands.push(encoded_oper);
-                                }
-
-                                let encoded_elem_ty = self.encoder.encode_snapshot_type(elem_ty)
-                                    .with_span(span)?;
-                                let elems = vir::Expr::Seq(
-                                    vir::Type::Seq(box encoded_elem_ty),
-                                    encoded_operands,
-                                    vir::Position::default(),
-                                );
-
-                                let snapshot = self.encoder.encode_snapshot_constructor(
-                                    ty,
-                                    vec![elems],
-                                ).with_span(span)?;
-
-                                state.substitute_place(&encoded_lhs, snapshot);
-                            }
-
-                            ref x => unimplemented!("{:?}", x),
-                        }
-                    }
-
-                    &mir::Rvalue::BinaryOp(op, box(ref left, ref right)) => {
-                        let encoded_left = self.mir_encoder.encode_operand_expr(left)
-                            .with_span(span)?;
-                        let encoded_right = self.mir_encoder.encode_operand_expr(right)
-                            .with_span(span)?;
-                        let encoded_value = self.mir_encoder.encode_bin_op_expr(
-                            op,
-                            vir::Expr::snap_app(encoded_left),
-                            vir::Expr::snap_app(encoded_right),
-                            ty,
-                        ).with_span(span)?;
-
-                        // Substitute a place of a value with an expression
-                        state.substitute_value(&opt_lhs_value_place.unwrap(), encoded_value);
-                    }
-
-                    &mir::Rvalue::CheckedBinaryOp(op, box (ref left, ref right)) => {
-                        let operand_ty = if let ty::TyKind::Tuple(ref types) = ty.kind() {
-                            types[0].clone()
-                        } else {
-                            unreachable!()
-                        };
-
-                        let encoded_left = self.mir_encoder.encode_operand_expr(left)
-                            .with_span(span)?;
-                        let encoded_right = self.mir_encoder.encode_operand_expr(right)
-                            .with_span(span)?;
-
-                        let encoded_value = self.mir_encoder.encode_bin_op_expr(
-                            op,
-                            vir::Expr::snap_app(encoded_left.clone()),
-                            vir::Expr::snap_app(encoded_right.clone()),
-                            operand_ty.expect_ty(),
-                        ).with_span(span)?;
-                        let encoded_check = self.mir_encoder.encode_bin_op_check(
-                            op,
-                            vir::Expr::snap_app(encoded_left),
-                            vir::Expr::snap_app(encoded_right),
-                            operand_ty.expect_ty(),
-                        ).with_span(span)?;
-
-                        let field_types = if let ty::TyKind::Tuple(ref x) = ty.kind() {
-                            x
-                        } else {
-                            unreachable!()
-                        };
-                        let value_field = self.encoder
-                            .encode_raw_ref_field("tuple_0".to_string(), field_types[0].expect_ty())
-                            .with_span(span)?;
-                        let value_field_value = self.encoder
-                            .encode_value_field(field_types[0].expect_ty()).with_span(span)?;
-                        let check_field = self.encoder
-                            .encode_raw_ref_field("tuple_1".to_string(), field_types[1].expect_ty())
-                            .with_span(span)?;
-                        let check_field_value = self.encoder
-                            .encode_value_field(field_types[1].expect_ty()).with_span(span)?;
-
-                        let lhs_value = encoded_lhs
-                            .clone()
-                            .field(value_field)
-                            .field(value_field_value);
-                        let lhs_check = encoded_lhs
-                            .clone()
-                            .field(check_field)
-                            .field(check_field_value);
-
-                        // Substitute a place of a value with an expression
-                        state.substitute_value(&lhs_value, encoded_value);
-                        state.substitute_value(&lhs_check, encoded_check);
-                    }
-
-                    &mir::Rvalue::UnaryOp(op, ref operand) => {
-                        let encoded_val = self.mir_encoder.encode_operand_expr(operand)
-                            .with_span(span)?;
-                        let encoded_value = self.mir_encoder.encode_unary_op_expr(op, encoded_val);
-
-                        // Substitute a place of a value with an expression
-                        state.substitute_value(&opt_lhs_value_place.unwrap(), encoded_value);
-                    }
-
-                    &mir::Rvalue::NullaryOp(_op, ref _op_ty) => unimplemented!(),
-
-                    &mir::Rvalue::Discriminant(ref src) => {
-                        let (encoded_src, src_ty, _) = self.encode_place(src).unwrap();
-                        match src_ty.kind() {
-                            ty::TyKind::Adt(ref adt_def, _) if !adt_def.is_box() => {
-                                let num_variants = adt_def.variants.len();
-
-                                let discr_value: vir::Expr = if num_variants == 0 {
-                                    let pos = self
-                                        .encoder
-                                        .error_manager()
-                                        .register(stmt.source_info.span, ErrorCtxt::Unexpected, self.parent_def_id);
-                                    let function_name = self.encoder.encode_builtin_function_use(
-                                        BuiltinFunctionKind::Unreachable(vir::Type::Int),
-                                    );
-                                    vir::Expr::func_app(
-                                        function_name,
-                                        vec![],
-                                        vec![],
-                                        vir::Type::Int,
-                                        pos,
-                                    )
-                                } else {
-                                    if num_variants == 1 {
-                                        0.into()
-                                    } else {
-                                        let discr_field = self.encoder.encode_discriminant_field();
-                                        encoded_src.field(discr_field).into()
-                                    }
-                                };
-
-                                // Substitute a place of a value with an expression
-                                state.substitute_value(&opt_lhs_value_place.unwrap(), discr_value);
-                            }
-                            ref x => {
-                                panic!("The discriminant of type {:?} is not defined", x);
-                            }
-                        }
-                    }
-
-                    &mir::Rvalue::Ref(_, mir::BorrowKind::Unique, ref place)
-                    | &mir::Rvalue::Ref(_, mir::BorrowKind::Mut { .. }, ref place)
-                    | &mir::Rvalue::Ref(_, mir::BorrowKind::Shared, ref place) => {
-                        // will panic if attempting to encode unsupported type
-                        let encoded_place = self.encode_place(place).unwrap().0;
-                        let encoded_ref = match encoded_place {
-                            vir::Expr::Field(
-                                box ref base,
-                                vir::Field { ref name, .. },
-                                ref _pos,
-                            ) if name == "val_ref" => {
-                                // Simplify "address of reference"
-                                base.clone()
-                            }
-                            other_place => other_place.addr_of(),
-                        };
-
-                        // Substitute the place
-                        state.substitute_place(&encoded_lhs, encoded_ref);
-                    }
-
-                    &mir::Rvalue::Cast(mir::CastKind::Misc, ref operand, dst_ty) => {
-                        let encoded_val = self.mir_encoder
-                            .encode_cast_expr(operand, dst_ty, stmt.source_info.span)?;
-
-                        // Substitute a place of a value with an expression
-                        state.substitute_value(&opt_lhs_value_place.unwrap(), encoded_val);
-                    }
-
-                    &mir::Rvalue::Len(ref place) => {
-                        let place_ty = self.encode_place(place).with_span(span)?.1;
-                        match place_ty.kind() {
-                            ty::TyKind::Array(..) => {
-                                let array_types = self.encoder.encode_array_types(place_ty).with_span(span)?;
-                                state.substitute_value(&opt_lhs_value_place.unwrap(), array_types.array_len.into());
-                            }
-                            ty::TyKind::Slice(..) => {
-                                let snap_len = self.encoder.encode_snapshot_slice_len(
-                                    place_ty,
-                                    self.encode_place(place).with_span(span)?.0,
-                                ).with_span(span)?;
-
-                                state.substitute_value(&opt_lhs_value_place.unwrap(), snap_len);
-                            }
-                            _ => span_bug!(span, "length should only be requested on arrays or slices"),
-                        }
-                    }
-
-                    &mir::Rvalue::Cast(mir::CastKind::Pointer(ty::adjustment::PointerCast::Unsize), ref operand, ty) => {
-                        if !ty.is_slice() {
-                            return Err(EncodingError::unsupported(
-                                "unsizing a pointer or reference value is not supported"
-                            )).with_span(span);
-                        }
-
-                        let rhs_array_ref_ty = self.mir_encoder.get_operand_ty(operand);
-                        let encoded_rhs = if let Some(encoded_place) = self.encode_operand_place(operand).with_span(span)? {
-                            encoded_place
-                        } else {
-                            self.mir_encoder.encode_operand_expr(operand)
-                                .with_span(span)?
-                        };
-                        // encoded_rhs is something like ref$Array$.. or ref$Slice$.. but we want .val_ref: Array$..
-                        let encoded_rhs = self.encoder.encode_value_expr(encoded_rhs, rhs_array_ref_ty).with_span(span)?;
-                        let rhs_array_ty = if let ty::TyKind::Ref(_, array_ty, _) = rhs_array_ref_ty.kind() {
-                            array_ty
-                        } else {
-                            unreachable!("rhs array not a ref?")
-                        };
-                        trace!("rhs_array_ty: {:?}", rhs_array_ty);
-                        let array_types = self.encoder.encode_array_types(rhs_array_ty).with_span(span)?;
-
-                        let encoded_array_elems = (0..array_types.array_len)
-                            .map(|idx| {
-                                self.encoder.encode_snapshot_array_idx(rhs_array_ty, encoded_rhs.clone(), idx.into())
-                            })
-                            .collect::<Result<Vec<_>, _>>()
-                            .with_span(span)?;
-
-                        let elem_snap_ty = self.encoder.encode_snapshot_type(array_types.elem_ty_rs).with_span(span)?;
-                        let elems_seq = vir::Expr::Seq(
-                            vir::Type::Seq(box elem_snap_ty),
-                            encoded_array_elems,
-                            vir::Position::default(),
-                        );
-
-                        let slice_snap = self.encoder.encode_snapshot_constructor(ty, vec![elems_seq]).with_span(span)?;
-
-                        state.substitute_value(&opt_lhs_value_place.unwrap(), slice_snap);
-
-                    }
-
-                    ref rhs => {
-                        unimplemented!("encoding of '{:?}'", rhs);
-                    }
-                }
->>>>>>> 4d357da8
             }
 
             ref stmt => unimplemented!("encoding of '{:?}'", stmt),
