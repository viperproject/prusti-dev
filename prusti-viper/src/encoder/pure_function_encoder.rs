--- conflicted
+++ resolved
@@ -4,28 +4,20 @@
 // License, v. 2.0. If a copy of the MPL was not distributed with this
 // file, You can obtain one at http://mozilla.org/MPL/2.0/.
 
-use encoder::borrows::{compute_procedure_contract, ProcedureContract};
-use encoder::builtin_encoder::BuiltinFunctionKind;
-use encoder::errors::PanicCause;
-use encoder::errors::{EncodingError, ErrorCtxt};
-use encoder::foldunfold;
-use encoder::mir_encoder::MirEncoder;
-use encoder::mir_encoder::{PRECONDITION_LABEL, WAND_LHS_LABEL};
-use encoder::mir_interpreter::{
-    run_backward_interpretation, BackwardMirInterpreter, MultiExprBackwardInterpreterState,
+use encoder::{
+    borrows::{compute_procedure_contract, ProcedureContract},
+    builtin_encoder::BuiltinFunctionKind,
+    errors::{EncodingError, ErrorCtxt, PanicCause},
+    foldunfold,
+    mir_encoder::{MirEncoder, PRECONDITION_LABEL, WAND_LHS_LABEL},
+    mir_interpreter::{
+        run_backward_interpretation, BackwardMirInterpreter, MultiExprBackwardInterpreterState,
+    },
+    Encoder,
 };
-use encoder::Encoder;
-<<<<<<< HEAD
-=======
-use prusti_common::vir;
-use prusti_common::vir::ExprIterator;
->>>>>>> 086ef372
-use prusti_common::config;
+use prusti_common::{config, vir, vir::ExprIterator};
 use prusti_interface::specifications::SpecificationSet;
-use rustc::hir;
-use rustc::hir::def_id::DefId;
-use rustc::mir;
-use rustc::ty;
+use rustc::{hir, hir::def_id::DefId, mir, ty};
 use std::collections::HashMap;
 
 pub struct PureFunctionEncoder<'p, 'v: 'p, 'r: 'v, 'a: 'r, 'tcx: 'a> {
