// © 2019, ETH Zurich
//
// This Source Code Form is subject to the terms of the Mozilla Public
// License, v. 2.0. If a copy of the MPL was not distributed with this
// file, You can obtain one at http://mozilla.org/MPL/2.0/.

use encoder::Encoder;
use encoder::vir;
use encoder::vir::ExprIterator;
use rustc::middle::const_val::ConstVal;
use rustc::ty;
use syntax_pos::DUMMY_SP;
use encoder::error_manager::ErrorCtxt;

#[derive(Clone,Copy,Debug,Hash,Eq,PartialEq)]
pub enum BuiltinMethodKind {
    HavocRef
}

#[derive(Clone,Debug,Hash,Eq,PartialEq)]
pub enum BuiltinFunctionKind {
    /// type
    Undefined(vir::Type),
}

pub struct BuiltinEncoder<'p, 'v: 'p, 'r: 'v, 'a: 'r, 'tcx: 'a> {
    encoder: &'p Encoder<'v, 'r, 'a, 'tcx>
}

impl<'p, 'v, 'r: 'v, 'a: 'r, 'tcx: 'a> BuiltinEncoder<'p, 'v, 'r, 'a, 'tcx> {
    pub fn new(encoder: &'p Encoder<'v, 'r, 'a, 'tcx>) -> Self {
        BuiltinEncoder {
            encoder
        }
    }

    pub fn encode_builtin_method_name(&self, method: BuiltinMethodKind) -> String {
        match method {
            BuiltinMethodKind::HavocRef => "builtin$havoc_ref".to_string(),
        }
    }

    pub fn encode_builtin_method_def(&self, method: BuiltinMethodKind) -> vir::BodylessMethod {
        match method {
            BuiltinMethodKind::HavocRef => vir::BodylessMethod{
                name: self.encode_builtin_method_name(method),
                formal_args: vec![],
                formal_returns: vec![vir::LocalVar::new("ret", vir::Type::TypedRef("".to_string()))],
            }
        }
    }

    pub fn encode_builtin_function_name(&self, function: &BuiltinFunctionKind) -> String {
        match function {
            BuiltinFunctionKind::Undefined(vir::Type::Int) => format!("builtin$undef_int"),
            BuiltinFunctionKind::Undefined(vir::Type::Bool) => format!("builtin$undef_bool"),
            BuiltinFunctionKind::Undefined(vir::Type::TypedRef(_)) => format!("builtin$undef_ref")
        }
    }

    pub fn encode_builtin_function_def(&self, function: BuiltinFunctionKind) -> vir::Function {
        let fn_name = self.encode_builtin_function_name(&function);
        match function {
            BuiltinFunctionKind::Undefined(typ) => vir::Function {
                name: fn_name,
                formal_args: vec![],
                return_type: typ,
                // Precondition is false, because we want to be sure that this function is never used
                pres: vec![ false.into() ],
                posts: vec![],
                body: None,
<<<<<<< HEAD
                pos: self.encoder.error_manager().register(DUMMY_SP, ErrorCtxt::Unexpected)
=======
>>>>>>> 2d6f0910
            },
        }
    }
}<|MERGE_RESOLUTION|>--- conflicted
+++ resolved
@@ -69,10 +69,7 @@
                 pres: vec![ false.into() ],
                 posts: vec![],
                 body: None,
-<<<<<<< HEAD
-                pos: self.encoder.error_manager().register(DUMMY_SP, ErrorCtxt::Unexpected)
-=======
->>>>>>> 2d6f0910
+                pos: self.encoder.error_manager().register(DUMMY_SP, ErrorCtxt::Unexpected),
             },
         }
     }
