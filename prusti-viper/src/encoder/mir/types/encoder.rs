--- conflicted
+++ resolved
@@ -61,21 +61,8 @@
             .collect()
     }
 
-<<<<<<< HEAD
-    fn encode_box_name(&self) -> String {
-        "box$".to_string()
-    }
-
-    fn encode_struct_name(&self, did: DefId) -> NameHash {
-        self.encoder.encode_item_name(did, "struct$")
-    }
-
     fn encode_enum_name(&self, did: DefId) -> NameHash {
         self.encoder.encode_item_name(did, "enum$")
-=======
-    fn encode_enum_name(&self, did: DefId) -> String {
-        format!("enum${}", self.encoder.encode_item_name(did))
->>>>>>> f7f3e1b2
     }
 
     fn encode_union_name(&self, did: DefId) -> NameHash {
@@ -733,8 +720,8 @@
     "box$".to_string()
 }
 
-fn encode_struct_name<'v, 'tcx: 'v>(encoder: &Encoder<'v, 'tcx>, did: DefId) -> String {
-    format!("struct${}", encoder.encode_item_name(did))
+fn encode_struct_name<'v, 'tcx: 'v>(encoder: &Encoder<'v, 'tcx>, did: DefId) -> NameHash {
+    self.encoder.encode_item_name(did, "struct$")
 }
 
 fn encode_variant<'v, 'tcx: 'v>(
