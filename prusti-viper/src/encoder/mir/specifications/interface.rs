use crate::encoder::mir::specifications::specs::Specifications;
use log::trace;
use prusti_interface::{
    specs::{
        typed,
        typed::{DefSpecificationMap, ProcedureSpecification},
    },
    utils::has_spec_only_attr,
};
use rustc_hir::def_id::{DefId, LocalDefId};
use rustc_middle::ty::subst::SubstsRef;
use std::{cell::RefCell, hash::Hash};

pub(crate) struct SpecificationsState<'tcx> {
    specs: RefCell<Specifications<'tcx>>,
}

impl<'tcx> SpecificationsState<'tcx> {
    pub fn new(user_typed_specs: DefSpecificationMap) -> Self {
        Self {
            specs: RefCell::new(Specifications::new(user_typed_specs)),
        }
    }
}

#[derive(Copy, Clone, Debug, PartialEq, Eq, Hash)]
pub struct SpecQuery<'tcx> {
    pub called_def_id: DefId,
    pub caller_def_id: Option<DefId>,
    pub call_substs: SubstsRef<'tcx>,
    pub cause: SpecQueryCause,
}

#[derive(Copy, Clone, Debug, PartialEq, Eq, Hash)]
pub enum SpecQueryCause {
    Unknown,
    FunctionDefEncoding,
    FunctionCallEncoding,
    PureOrTrustedCheck,
}

impl<'tcx> SpecQuery<'tcx> {
    pub(crate) fn new(
        called_def_id: DefId,
        caller_def_id: Option<DefId>,
        call_substs: SubstsRef<'tcx>,
        reason: SpecQueryCause,
    ) -> Self {
        Self {
            called_def_id,
            caller_def_id,
            call_substs,
            cause: reason,
        }
    }

    pub(crate) fn adapt_to_call(&self, called_def_id: DefId, call_substs: SubstsRef<'tcx>) -> Self {
        let mut copy = *self;
        copy.called_def_id = called_def_id;
        copy.call_substs = call_substs;
        copy
    }
}

pub(crate) trait SpecificationsInterface<'tcx> {
    fn is_pure(&self, def_id: DefId, substs: Option<SubstsRef<'tcx>>) -> bool;

    fn is_trusted(&self, def_id: DefId, substs: Option<SubstsRef<'tcx>>) -> bool;

    fn get_predicate_body(&self, def_id: DefId, substs: SubstsRef<'tcx>) -> Option<LocalDefId>;

    fn has_extern_spec(&self, def_id: DefId) -> bool;

    /// Get the loop invariant attached to a function with a
    /// `prusti::loop_body_invariant_spec` attribute.
    fn get_loop_specs(
        &self,
        def_id: DefId,
        substs: SubstsRef<'tcx>,
    ) -> Option<typed::LoopSpecification>;

    /// Get the specifications attached to a function.
    fn get_procedure_specs(
        &self,
        def_id: DefId,
        substs: SubstsRef<'tcx>,
    ) -> Option<typed::ProcedureSpecification>;

    /// Get the specifications attached to a function for a function call.
    fn get_procedure_specs_for_call(
        &self,
        called_def_id: DefId,
        caller_def_id: DefId,
        call_substs: SubstsRef<'tcx>,
    ) -> Option<typed::ProcedureSpecification>;

    /// Get a local wrapper `DefId` for functions that have external specs.
    /// Return the original `DefId` for everything else.
    fn get_wrapper_def_id(&self, def_id: DefId) -> DefId;

    /// Is the closure specified with the `def_id` is spec only?
    fn is_spec_closure(&self, def_id: DefId) -> bool;
}

impl<'v, 'tcx: 'v> SpecificationsInterface<'tcx> for super::super::super::Encoder<'v, 'tcx> {
    fn is_pure(&self, def_id: DefId, substs: Option<SubstsRef<'tcx>>) -> bool {
        let substs = substs.unwrap_or_else(|| self.env().identity_substs(def_id));
        let query = SpecQuery::new(def_id, None, substs, SpecQueryCause::PureOrTrustedCheck);
        let result = self
            .specifications_state
            .specs
            .borrow_mut()
<<<<<<< HEAD
            .get_and_refine_proc_spec(self.env(), query)
            .and_then(|spec| spec.pure.extract_inherit())
=======
            .get_and_refine_proc_spec(self.env(), def_id)
            // In case of error -> It is emitted in get_and_refine_proc_spec
            .map(|spec| spec.kind.is_pure().unwrap_or(false))
>>>>>>> 602a0a79
            .unwrap_or(false);
        trace!("is_pure {:?} = {}", query, result);
        result
    }

    fn is_trusted(&self, def_id: DefId, substs: Option<SubstsRef<'tcx>>) -> bool {
        let substs = substs.unwrap_or_else(|| self.env().identity_substs(def_id));
        let query = SpecQuery::new(def_id, None, substs, SpecQueryCause::PureOrTrustedCheck);
        let result = self
            .specifications_state
            .specs
            .borrow_mut()
            .get_and_refine_proc_spec(self.env(), query)
            .and_then(|spec| spec.trusted.extract_with_selective_replacement().copied())
            .unwrap_or(false);
        trace!("is_trusted {:?} = {}", query, result);
        result
    }

    fn get_predicate_body(&self, def_id: DefId, substs: SubstsRef<'tcx>) -> Option<LocalDefId> {
        let query = SpecQuery::new(def_id, None, substs, SpecQueryCause::FunctionDefEncoding);
        let mut specs = self.specifications_state.specs.borrow_mut();
        let result = specs
<<<<<<< HEAD
            .get_and_refine_proc_spec(self.env(), query)
            .and_then(|spec| spec.predicate_body.extract_with_selective_replacement());
        trace!("get_predicate_body {:?} = {:?}", query, result);
=======
            .get_and_refine_proc_spec(self.env(), def_id)
            // In case of error -> It is emitted in get_and_refine_proc_spec
            .map(|spec| spec.kind.get_predicate_body().unwrap_or(None))
            .unwrap_or(None);
        trace!("get_predicate_body {:?} = {:?}", def_id, result);
>>>>>>> 602a0a79
        result.cloned()
    }

    fn has_extern_spec(&self, def_id: DefId) -> bool {
        // FIXME: eventually, procedure specs (the entries in def_spec) should
        // have an `is_extern_spec` field. For now, due to the way we handle
        // MIR, extern specs create a wrapper function with a different DefId,
        // so since we already have this remapping, it is enough to check if
        // there is a wrapper present for the given external DefId.
        let result = self
            .specifications_state
            .specs
            .borrow()
            .get_extern_spec_map()
            .contains_key(&def_id);
        trace!("has_extern_spec {:?} = {}", def_id, result);
        result
    }

    fn get_loop_specs(
        &self,
        def_id: DefId,
        substs: SubstsRef<'tcx>,
    ) -> Option<typed::LoopSpecification> {
        let query = SpecQuery::new(def_id, None, substs, SpecQueryCause::Unknown);
        self.specifications_state
            .specs
            .borrow()
            .get_loop_spec(self.env(), query)
            .cloned()
    }

    fn get_procedure_specs(
        &self,
        def_id: DefId,
        substs: SubstsRef<'tcx>,
    ) -> Option<typed::ProcedureSpecification> {
        let query = SpecQuery::new(def_id, None, substs, SpecQueryCause::FunctionDefEncoding);
        let mut specs = self.specifications_state.specs.borrow_mut();
        let spec = specs.get_and_refine_proc_spec(self.env(), query)?;
        Some(spec.clone())
    }

    fn get_procedure_specs_for_call(
        &self,
        called_def_id: DefId,
        caller_def_id: DefId,
        call_substs: SubstsRef<'tcx>,
    ) -> Option<ProcedureSpecification> {
        let query = SpecQuery::new(
            called_def_id,
            Some(caller_def_id),
            call_substs,
            SpecQueryCause::FunctionCallEncoding,
        );
        let mut specs = self.specifications_state.specs.borrow_mut();
        let spec = specs.get_and_refine_proc_spec(self.env(), query)?;
        Some(spec.clone())
    }

    fn get_wrapper_def_id(&self, def_id: DefId) -> DefId {
        self.specifications_state
            .specs
            .borrow()
            .get_extern_spec_map()
            .get(&def_id)
            .map(|local_id| local_id.to_def_id())
            .unwrap_or(def_id)
    }

    /// Is the closure specified with the `def_id` is spec only?
    fn is_spec_closure(&self, def_id: DefId) -> bool {
        has_spec_only_attr(self.env().tcx().get_attrs(def_id))
    }
}<|MERGE_RESOLUTION|>--- conflicted
+++ resolved
@@ -110,14 +110,9 @@
             .specifications_state
             .specs
             .borrow_mut()
-<<<<<<< HEAD
             .get_and_refine_proc_spec(self.env(), query)
-            .and_then(|spec| spec.pure.extract_inherit())
-=======
-            .get_and_refine_proc_spec(self.env(), def_id)
             // In case of error -> It is emitted in get_and_refine_proc_spec
             .map(|spec| spec.kind.is_pure().unwrap_or(false))
->>>>>>> 602a0a79
             .unwrap_or(false);
         trace!("is_pure {:?} = {}", query, result);
         result
@@ -141,17 +136,11 @@
         let query = SpecQuery::new(def_id, None, substs, SpecQueryCause::FunctionDefEncoding);
         let mut specs = self.specifications_state.specs.borrow_mut();
         let result = specs
-<<<<<<< HEAD
             .get_and_refine_proc_spec(self.env(), query)
-            .and_then(|spec| spec.predicate_body.extract_with_selective_replacement());
-        trace!("get_predicate_body {:?} = {:?}", query, result);
-=======
-            .get_and_refine_proc_spec(self.env(), def_id)
             // In case of error -> It is emitted in get_and_refine_proc_spec
             .map(|spec| spec.kind.get_predicate_body().unwrap_or(None))
             .unwrap_or(None);
-        trace!("get_predicate_body {:?} = {:?}", def_id, result);
->>>>>>> 602a0a79
+        trace!("get_predicate_body {:?} = {:?}", query, result);
         result.cloned()
     }
 
