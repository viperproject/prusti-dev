use crate::encoder::{
    errors::MultiSpan,
    mir::specifications::{
        constraints::ConstraintResolver,
        interface::{FunctionCallEncodingQuery, SpecQuery},
    },
};
use log::{debug, trace};
use prusti_interface::{
    environment::Environment,
<<<<<<< HEAD
    specs::typed::{DefSpecificationMap, LoopSpecification, ProcedureSpecification, StructSpecification, Refinable},
=======
    specs::typed::{
        DefSpecificationMap, LoopSpecification, ProcedureSpecification, ProcedureSpecificationKind,
        ProcedureSpecificationKindError, Refinable, SpecificationItem,
    },
    PrustiError,
>>>>>>> 73392f32
};
use rustc_hash::FxHashMap;
use rustc_hir::def_id::DefId;

/// Defines the context for which we perform refinement.
/// It can be thought of as the variants of [SpecQuery] for which we can perform refinement.
#[derive(Debug)]
struct RefinementContext<'qry, 'tcx> {
    impl_query: &'qry SpecQuery<'tcx>,
    trait_query: SpecQuery<'tcx>,
}

impl<'qry, 'tcx> RefinementContext<'qry, 'tcx> {
    /// Tries to create a refinement context.
    /// Returns None if refinement is not needed
    fn try_from(env: &Environment<'tcx>, query: &'qry SpecQuery<'tcx>) -> Option<Self> {
        match query {
            SpecQuery::FunctionCallEncoding(FunctionCallEncodingQuery {
                called_def_id: def_id,
                call_substs: substs,
                ..
            })
            | SpecQuery::FunctionDefEncoding(def_id, substs)
            | SpecQuery::GetProcKind(def_id, substs) => {
                let (trait_def_id, trait_substs) = env.find_trait_method_substs(*def_id, substs)?;
                let trait_query = query.adapt_to(trait_def_id, trait_substs);
                Some(RefinementContext {
                    impl_query: query,
                    trait_query,
                })
            }
            // All other queries do not need refinement
            _ => None,
        }
    }
}

/// Provides access to specifications, handling refinement if needed
pub(super) struct Specifications<'tcx> {
    user_typed_specs: DefSpecificationMap,

    /// A refinement can be different based on the query.
    /// The query can resolve to different [ProcedureSpecification]s due to ghost constraints.
    /// Since Prusti does currently not support refinements of ghost constraints, we
    /// store different refined versions for different queries.
    refined_specs: FxHashMap<SpecQuery<'tcx>, ProcedureSpecification>,
}

impl<'tcx> Specifications<'tcx> {
    pub(super) fn new(user_typed_specs: DefSpecificationMap) -> Self {
        Self {
            user_typed_specs,
            refined_specs: FxHashMap::default(),
        }
    }

    pub(super) fn get_loop_spec(&self, def_id: &DefId) -> Option<&LoopSpecification> {
        trace!("Get loop specs of {:?}", def_id);
        self.user_typed_specs.get_loop_spec(def_id)
    }

    pub(super) fn get_and_refine_proc_spec<'a, 'env: 'a>(
        &'a mut self,
        env: &'env Environment<'tcx>,
        query: SpecQuery<'tcx>,
    ) -> Option<&'a ProcedureSpecification> {
        trace!("Get procedure specs of {:?}", query);

        if self.is_refined(&query) {
            return self.get_proc_spec(env, &query);
        }

<<<<<<< HEAD
    pub(super) fn get_struct_spec(&self, def_id: DefId) -> Option<&StructSpecification> {
        trace!("Get struct specs of {:?}", def_id);
        let spec = self.get_user_typed_specs().get(&def_id)?;
        spec.as_struct()
    }

    pub(super) fn get_and_refine_proc_spec<'tcx>(
        &mut self,
        env: &Environment<'tcx>,
        def_id: DefId,
    ) -> Option<&ProcedureSpecification> {
        trace!("Get procedure specs of {:?}", def_id);

        // Refinement (if needed)
        if !self.is_refined(def_id) {
            if let Some(trait_def_id) = env.find_trait_method(def_id) {
                let refined = self.perform_proc_spec_refinement(def_id, trait_def_id);
=======
        match RefinementContext::try_from(env, &query) {
            Some(context) => {
                let refined = self.perform_proc_spec_refinement(
                    env,
                    context.impl_query,
                    &context.trait_query,
                );
>>>>>>> 73392f32
                assert!(
                    refined.is_some(),
                    "Could not perform refinement for {:?}",
                    query
                );
                refined
            }
            _ => self.get_proc_spec(env, &query),
        }
    }

    fn perform_proc_spec_refinement<'a, 'env: 'a>(
        &'a mut self,
        env: &'env Environment<'tcx>,
        impl_query: &SpecQuery<'tcx>,
        trait_query: &SpecQuery<'tcx>,
    ) -> Option<&'a ProcedureSpecification> {
        debug!(
            "Refining specs of {:?} with specs of {:?}",
            impl_query, trait_query
        );

        let impl_spec = self
            .get_proc_spec(env, impl_query)
            .cloned()
            .unwrap_or_else(ProcedureSpecification::empty);

        let trait_spec = self.get_proc_spec(env, trait_query);

        let refined = if let Some(trait_spec_set) = trait_spec {
            impl_spec.refine(trait_spec_set)
        } else {
            impl_spec
        };

        self.validate_refined_kind(
            env,
            impl_query.referred_def_id(),
            trait_query.referred_def_id(),
            &refined.kind,
        );

        debug!("Refined: {:?}", refined);
        self.refined_specs.insert(*impl_query, refined);
        self.get_proc_spec(env, impl_query)
    }

    fn get_proc_spec<'a, 'env: 'a>(
        &'a self,
        env: &'env Environment<'tcx>,
        query: &SpecQuery<'tcx>,
    ) -> Option<&'a ProcedureSpecification> {
        self.refined_specs.get(query).or_else(|| {
            self.user_typed_specs
                .get_proc_spec(&query.referred_def_id())
                .and_then(|spec| spec.resolve_emit_err(env, query))
        })
    }

    fn is_refined(&self, query: &SpecQuery<'tcx>) -> bool {
        self.refined_specs.contains_key(query)
    }

    /// Validates refinement and reports proper errors
    fn validate_refined_kind(
        &self,
        env: &Environment<'tcx>,
        impl_proc_def_id: DefId,
        trait_proc_def_id: DefId,
        kind: &SpecificationItem<ProcedureSpecificationKind>,
    ) {
        match kind.validate() {
            Ok(()) => (),
            Err(ProcedureSpecificationKindError::InvalidSpecKindRefinement(
                base_kind,
                refined_kind,
            )) => {
                let impl_method_span = env.tcx().def_span(impl_proc_def_id);

                let trait_def_id = env.tcx().trait_of_item(trait_proc_def_id).unwrap();
                let trait_span = env.tcx().def_span(trait_def_id);
                let trait_name = env.tcx().def_path_str(trait_def_id);
                let trait_method_name = env.tcx().def_path_str(trait_proc_def_id);
                let impl_method_name = env.tcx().def_path_str(impl_proc_def_id);

                PrustiError::incorrect(
                    format!(
                        "Invalid specification kind for procedure '{}'",
                        impl_method_name
                    ),
                    MultiSpan::from_span(impl_method_span),
                )
                .add_note("Procedures can be predicates, pure or impure", None)
                .add_note(
                    format!("This procedure is of kind '{}'", refined_kind).as_str(),
                    None,
                )
                .add_note(
                    format!(
                        "This procedure refines a function declared on '{}'",
                        trait_name
                    )
                    .as_str(),
                    Some(trait_span),
                )
                .add_note(
                    format!(
                        "However, '{}' is of kind '{}'",
                        trait_method_name, base_kind
                    )
                    .as_str(),
                    None,
                )
                .add_note(
                    format!(
                        "Try to convert '{}' into a procedure of kind '{}'",
                        impl_method_name, base_kind
                    ),
                    Some(impl_method_span),
                )
                .emit(env);
            }
        }
    }
}<|MERGE_RESOLUTION|>--- conflicted
+++ resolved
@@ -8,15 +8,11 @@
 use log::{debug, trace};
 use prusti_interface::{
     environment::Environment,
-<<<<<<< HEAD
-    specs::typed::{DefSpecificationMap, LoopSpecification, ProcedureSpecification, StructSpecification, Refinable},
-=======
     specs::typed::{
-        DefSpecificationMap, LoopSpecification, ProcedureSpecification, ProcedureSpecificationKind,
-        ProcedureSpecificationKindError, Refinable, SpecificationItem,
+        DefSpecificationMap, LoopSpecification, ProcedureSpecification, TypeSpecification,
+        ProcedureSpecificationKind, ProcedureSpecificationKindError, Refinable, SpecificationItem,
     },
     PrustiError,
->>>>>>> 73392f32
 };
 use rustc_hash::FxHashMap;
 use rustc_hir::def_id::DefId;
@@ -78,6 +74,11 @@
         self.user_typed_specs.get_loop_spec(def_id)
     }
 
+    pub(super) fn get_type_spec(&self, def_id: &DefId) -> Option<&TypeSpecification> {
+        trace!("Get type specs of {:?}", def_id);
+        self.user_typed_specs.get_type_spec(def_id)
+    }
+
     pub(super) fn get_and_refine_proc_spec<'a, 'env: 'a>(
         &'a mut self,
         env: &'env Environment<'tcx>,
@@ -89,25 +90,6 @@
             return self.get_proc_spec(env, &query);
         }
 
-<<<<<<< HEAD
-    pub(super) fn get_struct_spec(&self, def_id: DefId) -> Option<&StructSpecification> {
-        trace!("Get struct specs of {:?}", def_id);
-        let spec = self.get_user_typed_specs().get(&def_id)?;
-        spec.as_struct()
-    }
-
-    pub(super) fn get_and_refine_proc_spec<'tcx>(
-        &mut self,
-        env: &Environment<'tcx>,
-        def_id: DefId,
-    ) -> Option<&ProcedureSpecification> {
-        trace!("Get procedure specs of {:?}", def_id);
-
-        // Refinement (if needed)
-        if !self.is_refined(def_id) {
-            if let Some(trait_def_id) = env.find_trait_method(def_id) {
-                let refined = self.perform_proc_spec_refinement(def_id, trait_def_id);
-=======
         match RefinementContext::try_from(env, &query) {
             Some(context) => {
                 let refined = self.perform_proc_spec_refinement(
@@ -115,7 +97,6 @@
                     context.impl_query,
                     &context.trait_query,
                 );
->>>>>>> 73392f32
                 assert!(
                     refined.is_some(),
                     "Could not perform refinement for {:?}",
