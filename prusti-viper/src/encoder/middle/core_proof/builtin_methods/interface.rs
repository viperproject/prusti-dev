--- conflicted
+++ resolved
@@ -1916,17 +1916,13 @@
                                 }
                             }
                             vir_mid::TypeDecl::Array(_) => unimplemented!("ty: {}", ty),
-<<<<<<< HEAD
                             vir_mid::TypeDecl::Map(_) => unimplemented!("ty: {}", ty),
-                            vir_mid::TypeDecl::Reference(_) => unimplemented!("ty: {}", ty),
-=======
                             vir_mid::TypeDecl::Reference(_) => {
                                 // FIXME: Get rid of the macro on hacks like this.
                                 var_decls! {lifetime: Lifetime};
                                 lifetimes.push(lifetime.clone());
                                 lifetime_exprs.push(lifetime);
                             }
->>>>>>> 81366ed1
                             vir_mid::TypeDecl::Never => unimplemented!("ty: {}", ty),
                             vir_mid::TypeDecl::Closure(_) => unimplemented!("ty: {}", ty),
                             vir_mid::TypeDecl::Unsupported(_) => unimplemented!("ty: {}", ty),
