// © 2019, ETH Zurich
//
// This Source Code Form is subject to the terms of the Mozilla Public
// License, v. 2.0. If a copy of the MPL was not distributed with this
// file, You can obtain one at http://mozilla.org/MPL/2.0/.

use encoder::vir::Position;
use std::collections::HashMap;
use syntax::codemap::Span;
use syntax_pos::MultiSpan;
use uuid::Uuid;
use viper::VerificationError;
use syntax::codemap::CodeMap;
use syntax_pos::DUMMY_SP;

/// The cause of a panic!()
#[derive(Clone,Debug)]
pub enum PanicCause {
    /// Unknown cause
    Unknown,
    /// Caused by a panic!()
    Panic,
    /// Caused by an assert!()
    Assert,
    /// Caused by an unreachable!()
    Unreachable,
    /// Caused by an unimplemented!()
    Unimplemented,
}

/// In case of verification error, this enum will contain additional information
/// required to describe the error.
#[derive(Clone,Debug)]
pub enum ErrorCtxt {
    /// A Viper `assert false` that encodes a Rust panic
    Panic(PanicCause),
    /// A Viper `exhale expr` that encodes the call of a Rust procedure with precondition `expr`
    ExhaleMethodPrecondition,
    /// A Viper `exhale expr` that encodes the end of a Rust procedure with postcondition `expr`
    ExhaleMethodPostcondition,
    /// A Viper `exhale expr` that exhales the permissions of a loop invariant `expr`
    ExhaleLoopInvariantOnEntry,
    ExhaleLoopInvariantAfterIteration,
    /// A Viper `assert expr` that asserts the functional specification of a loop invariant `expr`
    AssertLoopInvariantOnEntry,
    AssertLoopInvariantAfterIteration,
    /// A Viper `assert false` that encodes the failure (panic) of an `assert` Rust terminator
    /// Arguments: the message of the Rust assertion
    AssertTerminator(String),
    /// A Viper `assert false` that encodes an `abort` Rust terminator
    AbortTerminator,
    /// A Viper `assert false` that encodes an `unreachable` Rust terminator
    UnreachableTerminator,
    /// An error that should never happen
    Unexpected,
    /// A pure function definition
    PureFunctionDefinition,
    /// A pure function call
    PureFunctionCall,
<<<<<<< HEAD
    /// An expression that encodes the value range of the result of a pure function
    PureFunctionPostconditionValueRangeOfResult,
    /// A Viper function with `false` precondition that encodes the failure (panic) of an
    /// `assert` Rust terminator in a Rust pure function.
    /// Arguments: the message of the Rust assertion
    PureFunctionAssertTerminator(String),
    /// A generic expression
    GenericExpression,
    /// A generic statement
    GenericStatement,
=======
    /// A generic expression
    GenericExpression,
>>>>>>> 2d6f0910
    /// Package a magic wand for the postcondition, at the end of a method
    PackageMagicWandForPostcondition,
    /// Apply a magic wand as a borrow expires, relevant for pledge conditions
    ApplyMagicWandOnExpiry,
    /// A diverging function call performed in a pure function
    DivergingCallInPureFunction,
    /// A Viper pure function call with `false` precondition that encodes a Rust panic in a pure function
    PanicInPureFunction(PanicCause),

}

/// The Rust error that will be reported from the compiler
#[derive(Clone,Debug)]
pub struct CompilerError {
    pub id: String,
    pub message: String,
    pub span: MultiSpan,
}

impl CompilerError {
    pub fn new<S1: ToString, S2: ToString>(id: S1, message: S2, span: MultiSpan) -> Self {
        CompilerError {
            id: id.to_string(),
            message: message.to_string(),
            span
        }
    }
}

/// The error manager
#[derive(Clone)]
pub struct ErrorManager<'tcx> {
    codemap: &'tcx CodeMap,
<<<<<<< HEAD
    error_ctxt: HashMap<String, (MultiSpan, ErrorCtxt)>,
=======
    error_ctxt: HashMap<String, (Span, ErrorCtxt)>,
>>>>>>> 2d6f0910
}

impl<'tcx> ErrorManager<'tcx> {
    pub fn new(codemap: &'tcx CodeMap) -> Self {
        ErrorManager {
            codemap,
            error_ctxt: HashMap::new(),
        }
    }

<<<<<<< HEAD
    pub fn no_position(&mut self) -> Position {
        self.register(DUMMY_SP, ErrorCtxt::Unexpected)
    }

    pub fn register<T: Into<MultiSpan>>(&mut self, span: T, error_ctxt: ErrorCtxt) -> Position {
        let span = span.into();
        let pos_id = Uuid::new_v4().to_hyphenated().to_string();
        let pos = if let Some(primary_span) = span.primary_span() {
            let lines_info = self.codemap.span_to_lines(span.primary_span().unwrap().source_callsite()).unwrap();
            let first_line_info = lines_info.lines.get(0).unwrap();
            let line = first_line_info.line_index as i32 + 1;
            let column = first_line_info.start_col.0 as i32 + 1;
            Position::new(line, column, pos_id.to_string())
        } else {
            Position::new(0, 0, pos_id.to_string())
        };
=======
    pub fn register(&mut self, span: Span, error_ctxt: ErrorCtxt) -> Position {
        let pos_id = Uuid::new_v4().to_hyphenated().to_string();
        let lines_info = self.codemap.span_to_lines(span.source_callsite()).unwrap();
        let first_line_info = lines_info.lines.get(0).unwrap();
        let line = first_line_info.line_index as i32 + 1;
        let column = first_line_info.start_col.0 as i32 + 1;
        let pos = Position::new(line, column, pos_id.to_string());
>>>>>>> 2d6f0910
        self.redefine(&pos, span, error_ctxt);
        pos
    }

<<<<<<< HEAD
    pub fn redefine(&mut self, pos: &Position, span: MultiSpan, error_ctxt: ErrorCtxt) {
=======
    pub fn redefine(&mut self, pos: &Position, span: Span, error_ctxt: ErrorCtxt) {
>>>>>>> 2d6f0910
        debug!("Register position: {:?}", pos);
        self.error_ctxt.insert(pos.id(), (span, error_ctxt));
    }

    pub fn translate(&self, ver_error: &VerificationError) -> CompilerError {
        let opt_error_ctxt = ver_error.pos_id.as_ref().and_then(
            |pos_id| self.error_ctxt.get(pos_id)
        );

        let (error_span, error_ctxt) = if let Some(x) = opt_error_ctxt {
            x
        } else {
            debug!("Unregistered verification error: {:?}", ver_error);

            match ver_error.pos_id {
                Some(ref pos_id) => {
                    return CompilerError::new(
                        "P1001",
                        format!(
                            "internal encoding error - unregistered verification error: [{}; {}] {}",
                            ver_error.full_id,
                            pos_id,
                            ver_error.message
                        ),
                        MultiSpan::new()
                    )
                }
                None => {
                    return CompilerError::new(
                        "P1002",
                        format!(
                            "internal encoding error - unregistered verification error: [{}] {}",
                            ver_error.full_id,
                            ver_error.message
                        ),
                        MultiSpan::new()
                    )
                }
            }
        };

        match (ver_error.full_id.as_str(), error_ctxt) {
            ("assert.failed:assertion.false", ErrorCtxt::Panic(PanicCause::Unknown)) => CompilerError::new(
                "P0001",
                "statement might panic",
                error_span.clone()
            ),

            ("assert.failed:assertion.false", ErrorCtxt::Panic(PanicCause::Panic)) => CompilerError::new(
                "P0002",
                "panic!(..) statement might panic",
                error_span.clone()
            ),

            ("assert.failed:assertion.false", ErrorCtxt::Panic(PanicCause::Assert)) => CompilerError::new(
                "P0003",
                "assert!(..) statement might not hold",
                error_span.clone()
            ),

            ("assert.failed:assertion.false", ErrorCtxt::Panic(PanicCause::Unreachable)) => CompilerError::new(
                "P0004",
                "unreachable!(..) statement might be reachable",
                error_span.clone()
            ),

            ("assert.failed:assertion.false", ErrorCtxt::Panic(PanicCause::Unimplemented)) => CompilerError::new(
                "P0005",
                "unimplemented!(..) statement might be reachable",
                error_span.clone()
            ),

            ("assert.failed:assertion.false", ErrorCtxt::AssertTerminator(ref message)) => CompilerError::new(
                "P0006",
                format!("assertion might fail with \"{}\"", message),
                error_span.clone()
            ),

            ("assert.failed:assertion.false", ErrorCtxt::AbortTerminator) => CompilerError::new(
                "P0007",
                format!("statement might abort"),
                error_span.clone()
            ),

            ("assert.failed:assertion.false", ErrorCtxt::UnreachableTerminator) => CompilerError::new(
                "P008",
                format!("unreachable code might be reachable. This might be a bug in the compiler."),
                error_span.clone()
            ),

            ("assert.failed:assertion.false", ErrorCtxt::ExhaleMethodPrecondition) => CompilerError::new(
                "P0009",
                format!("precondition might not hold."),
                error_span.clone()
            ),

            ("assert.failed:assertion.false", ErrorCtxt::ExhaleMethodPostcondition) => CompilerError::new(
                "P0010",
                format!("postcondition might not hold."),
                error_span.clone()
            ),

            ("assert.failed:assertion.false", ErrorCtxt::ExhaleLoopInvariantOnEntry) => CompilerError::new(
                "P0011",
                format!("loop invariant might not hold on entry."),
                error_span.clone()
            ),

            ("assert.failed:assertion.false", ErrorCtxt::AssertLoopInvariantOnEntry) => CompilerError::new(
                "P0012",
                format!("loop invariant might not hold on entry."),
                error_span.clone()
            ),

            ("assert.failed:assertion.false", ErrorCtxt::ExhaleLoopInvariantAfterIteration) => CompilerError::new(
                "P0013",
                format!("loop invariant might not hold at the end of a loop iteration."),
                error_span.clone()
            ),

            ("assert.failed:assertion.false", ErrorCtxt::AssertLoopInvariantAfterIteration) => CompilerError::new(
                "P0014",
                format!("loop invariant might not hold at the end of a loop iteration."),
                error_span.clone()
            ),

            ("application.precondition:assertion.false", ErrorCtxt::PureFunctionCall) => CompilerError::new(
                "P0015",
                format!("precondition of pure function call might not hold."),
                error_span.clone()
            ),

            ("package.failed:assertion.false", ErrorCtxt::PackageMagicWandForPostcondition) => CompilerError::new(
                "P0016",
                format!("pledge in the postcondition might not hold."),
                error_span.clone()
            ),

            ("application.precondition:assertion.false", ErrorCtxt::DivergingCallInPureFunction) => CompilerError::new(
                "P0017",
                format!("diverging function call in pure function might be reachable."),
                error_span.clone()
            ),

            ("application.precondition:assertion.false", ErrorCtxt::PanicInPureFunction(PanicCause::Unknown)) => CompilerError::new(
                "P0018",
                "statement in pure function might panic",
                error_span.clone()
            ),

            ("application.precondition:assertion.false", ErrorCtxt::PanicInPureFunction(PanicCause::Panic)) => CompilerError::new(
                "P0019",
                "panic!(..) statement in pure function might panic",
                error_span.clone()
            ),

            ("application.precondition:assertion.false", ErrorCtxt::PanicInPureFunction(PanicCause::Assert)) => CompilerError::new(
                "P0020",
                "assert!(..) statement in pure function might not hold",
                error_span.clone()
            ),

            ("application.precondition:assertion.false", ErrorCtxt::PanicInPureFunction(PanicCause::Unreachable)) => CompilerError::new(
                "P0021",
                "unreachable!(..) statement in pure function might be reachable",
                error_span.clone()
            ),

            ("application.precondition:assertion.false", ErrorCtxt::PanicInPureFunction(PanicCause::Unimplemented)) => CompilerError::new(
                "P0022",
                "unimplemented!(..) statement in pure function might be reachable",
                error_span.clone()
            ),

            ("postcondition.violated:assertion.false", ErrorCtxt::PureFunctionDefinition) |
            ("postcondition.violated:assertion.false", ErrorCtxt::PureFunctionCall) |
            ("postcondition.violated:assertion.false", ErrorCtxt::GenericExpression) => CompilerError::new(
                "P0023",
                "postcondition of pure function definition might not hold",
                error_span.clone()
            ),

            ("application.precondition:assertion.false", ErrorCtxt::PureFunctionAssertTerminator(ref message)) => CompilerError::new(
                "P0024",
                format!("assertion might fail with \"{}\"", message),
                error_span.clone()
            ),

            ("apply.failed:assertion.false", ErrorCtxt::ApplyMagicWandOnExpiry) => CompilerError::new(
                "P0023",
                "obligation might not hold on borrow expiry",
                MultiSpan::from_span(*error_span)
            ),

            ("postcondition.violated:assertion.false", ErrorCtxt::PureFunctionDefinition) |
            ("postcondition.violated:assertion.false", ErrorCtxt::PureFunctionCall) |
            ("postcondition.violated:assertion.false", ErrorCtxt::GenericExpression) => CompilerError::new(
                "P0024",
                "postcondition of pure function definition might not hold",
                MultiSpan::from_span(*error_span)
            ),

            (full_err_id, ErrorCtxt::Unexpected) => CompilerError::new(
                "P1003",
                format!(
                    "internal encoding error - unexpected verification error: [{}] {}",
                    full_err_id,
                    ver_error.message
                ),
                error_span.clone()
            ),

            (full_err_id, _) => {
                debug!("Unhandled verification error: {:?}, context: {:?}", ver_error, error_ctxt);
                CompilerError::new(
                    "P1004",
                    format!(
                        "internal encoding error - unhandled verification error: {:?} [{}] {}",
                        error_ctxt,
                        full_err_id,
                        ver_error.message,
                    ),
                    error_span.clone()
                )
            },
        }
    }
}<|MERGE_RESOLUTION|>--- conflicted
+++ resolved
@@ -57,7 +57,6 @@
     PureFunctionDefinition,
     /// A pure function call
     PureFunctionCall,
-<<<<<<< HEAD
     /// An expression that encodes the value range of the result of a pure function
     PureFunctionPostconditionValueRangeOfResult,
     /// A Viper function with `false` precondition that encodes the failure (panic) of an
@@ -68,10 +67,6 @@
     GenericExpression,
     /// A generic statement
     GenericStatement,
-=======
-    /// A generic expression
-    GenericExpression,
->>>>>>> 2d6f0910
     /// Package a magic wand for the postcondition, at the end of a method
     PackageMagicWandForPostcondition,
     /// Apply a magic wand as a borrow expires, relevant for pledge conditions
@@ -105,22 +100,17 @@
 #[derive(Clone)]
 pub struct ErrorManager<'tcx> {
     codemap: &'tcx CodeMap,
-<<<<<<< HEAD
-    error_ctxt: HashMap<String, (MultiSpan, ErrorCtxt)>,
-=======
-    error_ctxt: HashMap<String, (Span, ErrorCtxt)>,
->>>>>>> 2d6f0910
+    error_contexts: HashMap<String, (MultiSpan, ErrorCtxt)>,
 }
 
 impl<'tcx> ErrorManager<'tcx> {
     pub fn new(codemap: &'tcx CodeMap) -> Self {
         ErrorManager {
             codemap,
-            error_ctxt: HashMap::new(),
+            error_contexts: HashMap::new(),
         }
     }
 
-<<<<<<< HEAD
     pub fn no_position(&mut self) -> Position {
         self.register(DUMMY_SP, ErrorCtxt::Unexpected)
     }
@@ -137,31 +127,18 @@
         } else {
             Position::new(0, 0, pos_id.to_string())
         };
-=======
-    pub fn register(&mut self, span: Span, error_ctxt: ErrorCtxt) -> Position {
-        let pos_id = Uuid::new_v4().to_hyphenated().to_string();
-        let lines_info = self.codemap.span_to_lines(span.source_callsite()).unwrap();
-        let first_line_info = lines_info.lines.get(0).unwrap();
-        let line = first_line_info.line_index as i32 + 1;
-        let column = first_line_info.start_col.0 as i32 + 1;
-        let pos = Position::new(line, column, pos_id.to_string());
->>>>>>> 2d6f0910
         self.redefine(&pos, span, error_ctxt);
         pos
     }
 
-<<<<<<< HEAD
     pub fn redefine(&mut self, pos: &Position, span: MultiSpan, error_ctxt: ErrorCtxt) {
-=======
-    pub fn redefine(&mut self, pos: &Position, span: Span, error_ctxt: ErrorCtxt) {
->>>>>>> 2d6f0910
         debug!("Register position: {:?}", pos);
-        self.error_ctxt.insert(pos.id(), (span, error_ctxt));
+        self.error_contexts.insert(pos.id(), (span, error_ctxt));
     }
 
     pub fn translate(&self, ver_error: &VerificationError) -> CompilerError {
         let opt_error_ctxt = ver_error.pos_id.as_ref().and_then(
-            |pos_id| self.error_ctxt.get(pos_id)
+            |pos_id| self.error_contexts.get(pos_id)
         );
 
         let (error_span, error_ctxt) = if let Some(x) = opt_error_ctxt {
@@ -344,7 +321,7 @@
             ),
 
             ("apply.failed:assertion.false", ErrorCtxt::ApplyMagicWandOnExpiry) => CompilerError::new(
-                "P0023",
+                "P0025",
                 "obligation might not hold on borrow expiry",
                 MultiSpan::from_span(*error_span)
             ),
@@ -352,7 +329,7 @@
             ("postcondition.violated:assertion.false", ErrorCtxt::PureFunctionDefinition) |
             ("postcondition.violated:assertion.false", ErrorCtxt::PureFunctionCall) |
             ("postcondition.violated:assertion.false", ErrorCtxt::GenericExpression) => CompilerError::new(
-                "P0024",
+                "P0026",
                 "postcondition of pure function definition might not hold",
                 MultiSpan::from_span(*error_span)
             ),
