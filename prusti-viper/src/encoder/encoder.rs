--- conflicted
+++ resolved
@@ -1414,7 +1414,6 @@
         vir::Function { posts, ..function }
     }
 
-<<<<<<< HEAD
     pub fn encode_pure_snapshot_mirror(&self,
                                        pure_func_name: String,
                                        pure_function: &vir::Function)
@@ -1422,31 +1421,18 @@
         if let vir::Type::Domain(_) = pure_function.return_type {
             return None; // no need for mirrors if the function already returns a snapshot
         }
-        if !self.snap_mirror_funcs.borrow().contains_key(&pure_func_name) {
+        if !self
+            .snap_mirror_funcs
+            .borrow()
+            .contains_key(&pure_func_name)
+        {
             if !pure_function.formal_args.iter().all(
                 |a| match &a.typ {
                     vir::Type::TypedRef(name) => {
                         self.encode_snapshot_use(name.to_string()).is_defined()
                     }
-                    _ => true
-=======
-    pub fn encode_pure_snapshot_mirror(
-        &self,
-        pure_func_name: String,
-        pure_function: &vir::Function,
-    ) -> Option<vir::DomainFunc> {
-        if !self
-            .snap_mirror_funcs
-            .borrow()
-            .contains_key(&pure_func_name)
-        {
-            if !pure_function.formal_args.iter().all(|a| match &a.typ {
-                vir::Type::TypedRef(name) => {
-                    self.encode_snapshot_use(name.to_string()).is_defined()
->>>>>>> 43d83dd3
-                }
-                _ => true,
-            }) {
+                    _ => true, ,
+                }) {
                 self.snap_mirror_funcs
                     .borrow_mut()
                     .insert(pure_func_name.to_string(), None);
