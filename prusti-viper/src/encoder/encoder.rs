--- conflicted
+++ resolved
@@ -147,12 +147,8 @@
             builtin_methods: RefCell::new(FxHashMap::default()),
             high_builtin_function_encoder_state: Default::default(),
             programs: Vec::new(),
-<<<<<<< HEAD
+            mid_core_proof_encoder_state: Default::default(),
             procedures: RefCell::new(FxHashMap::default()),
-=======
-            mid_core_proof_encoder_state: Default::default(),
-            procedures: RefCell::new(HashMap::new()),
->>>>>>> 14a436f9
             mir_type_encoder_state: Default::default(),
             high_type_encoder_state: Default::default(),
             pure_function_encoder_state: Default::default(),
