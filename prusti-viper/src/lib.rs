// © 2019, ETH Zurich
//
// This Source Code Form is subject to the terms of the Mozilla Public
// License, v. 2.0. If a copy of the MPL was not distributed with this
// file, You can obtain one at http://mozilla.org/MPL/2.0/.

#![feature(rustc_private)]
#![feature(box_patterns)]
#![feature(box_syntax)]
#![feature(try_blocks)]
#![feature(never_type)]
#![feature(btree_drain_filter)]
#![feature(decl_macro)]
#![feature(drain_filter)]
#![feature(let_chains)]
#![feature(type_changing_struct_update)]

#![deny(unused_must_use)]
#![deny(unreachable_patterns)]
#![warn(clippy::disallowed_types)]
// This Clippy check seems to be always wrong.
#![allow(clippy::iter_with_drain)]
// We may want to remove this in the future.
#![allow(clippy::needless_lifetimes)]

pub mod encoder;
mod utils;
pub mod verifier;
<<<<<<< HEAD
mod ide_verification_result;
=======
pub mod ide;
>>>>>>> 91b91c4b
<|MERGE_RESOLUTION|>--- conflicted
+++ resolved
@@ -26,8 +26,4 @@
 pub mod encoder;
 mod utils;
 pub mod verifier;
-<<<<<<< HEAD
-mod ide_verification_result;
-=======
-pub mod ide;
->>>>>>> 91b91c4b
+pub mod ide;