// © 2019, ETH Zurich
//
// This Source Code Form is subject to the terms of the Mozilla Public
// License, v. 2.0. If a copy of the MPL was not distributed with this
// file, You can obtain one at http://mozilla.org/MPL/2.0/.

use prusti_common::vir::{optimizations::optimize_program};
use prusti_common::{
    config, report::log, Stopwatch, vir::program::Program,
};
use vir_crate::common::check_mode::CheckMode;
use crate::encoder::Encoder;
use crate::encoder::counterexamples::counterexample_translation;
use crate::encoder::counterexamples::counterexample_translation_refactored;
use crate::ide;
use prusti_interface::data::VerificationResult;
use prusti_interface::data::VerificationTask;
use prusti_interface::environment::Environment;
use prusti_interface::PrustiError;
use viper;

use prusti_interface::specs::typed;
use ::log::{info, debug, error};
use prusti_server::{VerificationRequest, PrustiClient, VerificationRequestProcessing, spawn_server_thread, ViperBackendConfig, ServerMessage};
use prusti_rustc_interface::span::DUMMY_SP;
use prusti_server::tokio::runtime::Builder;
use std::collections::HashMap;
use serde_json::json;
use async_stream::stream;
use futures_util::{Stream, StreamExt, pin_mut};

/// A verifier is an object for verifying a single crate, potentially
/// many times.
pub struct Verifier<'v, 'tcx>
where
    'tcx: 'v,
{
    env: &'v Environment<'tcx>,
    encoder: Encoder<'v, 'tcx>,
}

impl<'v, 'tcx> Verifier<'v, 'tcx> {
    pub fn new(
        env: &'v Environment<'tcx>,
        def_spec: typed::DefSpecificationMap,
    ) -> Self {
        Verifier {
            env,
            encoder: Encoder::new(env, def_spec),
        }
    }

    pub fn verify(&mut self, task: &VerificationTask<'tcx>) -> VerificationResult {
        info!(
            "Received {} functions to be verified:",
            task.procedures.len()
        );

        let mut stopwatch = Stopwatch::start("prusti-viper", "encoding to Viper");

        // Dump the configuration
        if config::dump_debug_info() {
            log::report("config", "prusti", config::dump());
        }

        for &proc_id in &task.procedures {
            let proc_name = self.env.name.get_absolute_item_name(proc_id);
            let proc_def_path = self.env.name.get_item_def_path(proc_id);
            let proc_span = self.env.query.get_def_span(proc_id);
            info!(" - {} ({})", proc_name, proc_def_path);
            info!("   Source: {:?}", proc_span);
        }
        for &proc_id in task.procedures.iter().rev() {
            // FIXME: Use the loop above.
            self.encoder.queue_procedure_encoding(proc_id);
        }
        for &type_id in task.types.iter().rev() {
            // FIXME: Use the loop above.
            self.encoder.queue_type_encoding(type_id);
        }
        self.encoder.process_encoding_queue();

        let polymorphic_programs = self.encoder.get_viper_programs();

        let mut programs: Vec<Program> = if config::simplify_encoding() {
            stopwatch.start_next("optimizing Viper program");
            let source_file_name = self.encoder.env().name.source_file_name();
            polymorphic_programs.into_iter().map(
                |program| Program::Legacy(optimize_program(program, &source_file_name).into())
            ).collect()
        } else {
            polymorphic_programs.into_iter().map(
                |program| Program::Legacy(program.into())
            ).collect()
        };
        programs.extend(self.encoder.get_core_proof_programs());

        stopwatch.start_next("verifying Viper program");

        let requests = self.programs_to_requests(programs);

        // runtime used either for client connecting to server sequentially
        // or to sequentially verify the requests -> single thread is sufficient
        // why single thread if everything is asynchronous? VerificationRequestProcessing in
        // prusti-server/src/process_verification.rs only has a single thread and the underlying
        // viper instance already uses as many cores as possible
        let rt = Builder::new_current_thread()
            .thread_name("prusti_viper_verifier_verify")
            .enable_all()
            .build()
            .unwrap();

        let mut overall_result = VerificationResult::Success;
        rt.block_on(async {
            overall_result = if let Some(server_address) = config::server_address() {
                let verification_messages = Self::verify_requests_server(requests, server_address);
                self.handle_stream(verification_messages).await
            } else {
                let vrp = VerificationRequestProcessing::new();
                let verification_messages = Self::verify_requests_local(requests, &vrp);
                self.handle_stream(verification_messages).await
            }
        });
        stopwatch.finish();
        overall_result
    }

    async fn handle_stream(&self, verification_messages: impl Stream<Item = (String, ServerMessage)>) -> VerificationResult {
        let mut overall_result = VerificationResult::Success;
        let encoding_errors_count = self.encoder.count_encoding_errors();
        let error_manager = self.encoder.error_manager();
        // we want quantifier_pos_ID + program_name + q_name as identifier because there are
        // different q_names for the same ID and each program reports independent results
        // key: (pos_id, program_name), key to result: q_name result: num_instantiations
        let mut quantifier_instantiations: HashMap::<(u64, String), HashMap::<String, u64>> = HashMap::new();
<<<<<<< HEAD

        // if we are not running in an ide, we want the errors to be reported sortedly
        let mut prusti_errors: Vec<_> = vec![];

=======
        let mut verification_info = ide::verification_info::VerificationInfo::new();
>>>>>>> d9e067c6
        pin_mut!(verification_messages);
        

        while let Some((program_name, server_msg)) = verification_messages.next().await {
            match server_msg {
                ServerMessage::Termination(result) => {
                    verification_info.add(&result); 
                    match result.result_type {
                        // nothing to do
                        viper::VerificationResultType::Success => (),
                        viper::VerificationResultType::ConsistencyErrors(errors) => {
                            for error in errors {
                                PrustiError::internal(
                                    format!("consistency error in {program_name}: {error}"), DUMMY_SP.into()
                                ).emit(&self.env.diagnostic);
                            }
                            overall_result = VerificationResult::Failure;
                        }
                        viper::VerificationResultType::Failure(errors) => {
                            for verification_error in errors {
                                debug!("Verification error in {}: {:?}", program_name.clone(), verification_error);
                                let mut prusti_error = error_manager.translate_verification_error(&verification_error);

                                // annotate with counterexample, if requested
                                if config::counterexample() {
                                    if config::unsafe_core_proof(){
                                        if let Some(silicon_counterexample) = &verification_error.counterexample {
                                            if let Some(def_id) = error_manager.get_def_id(&verification_error) {
                                                let counterexample = counterexample_translation_refactored::backtranslate(
                                                    &self.encoder,
                                                    error_manager.position_manager(),
                                                    def_id,
                                                    silicon_counterexample,
                                                );
                                                prusti_error = counterexample.annotate_error(prusti_error);
                                            } else {
                                                prusti_error = prusti_error.add_note(
                                                    format!(
                                                        "the verifier produced a counterexample for {program_name}, but it could not be mapped to source code"
                                                    ),
                                                    None,
                                                );
                                            }
                                        }
                                    } else if let Some(silicon_counterexample) = &verification_error.counterexample {
                                        if let Some(def_id) = error_manager.get_def_id(&verification_error) {
                                            let counterexample = counterexample_translation::backtranslate(
                                                &self.encoder,
                                                def_id,
                                                silicon_counterexample,
                                            );
                                            prusti_error = counterexample.annotate_error(prusti_error);
                                        } else {
                                            prusti_error = prusti_error.add_note(
                                                format!(
                                                    "the verifier produced a counterexample for {program_name}, but it could not be mapped to source code"
                                                ),
                                                None,
                                            );
                                        }
                                    }
                                }
                                debug!("Prusti error: {:?}", prusti_error);
                                if prusti_error.is_disabled() {
                                    prusti_error.cancel();
                                } else {
                                    prusti_error.emit(&self.env.diagnostic);
                                }
                            }
<<<<<<< HEAD
                            debug!("Prusti error: {:?}", prusti_error);
                            if prusti_error.is_disabled() {
                                prusti_error.cancel();
                            } else {
                                if config::show_ide_info() {
                                    prusti_error.emit(&self.env.diagnostic);
                                } else {
                                    prusti_errors.push(prusti_error);
                                }
                            }
=======
                            overall_result = VerificationResult::Failure;
                        }
                        viper::VerificationResultType::JavaException(exception) => {
                            error!("Java exception: {}", exception.get_stack_trace());
                            PrustiError::internal(
                                format!("in {program_name}: {exception}"), DUMMY_SP.into()
                            ).emit(&self.env.diagnostic);
                            overall_result = VerificationResult::Failure;
>>>>>>> d9e067c6
                        }
                    }
                }
                ServerMessage::QuantifierInstantiation{q_name, insts, pos_id} => {
                    if config::report_qi_profile() {
                        match error_manager.position_manager().get_span_from_id(pos_id) {
                            Some(span) => {
                                let key = (pos_id, program_name.clone());
                                if !quantifier_instantiations.contains_key(&key) {
                                    quantifier_instantiations.insert(key.clone(), HashMap::new());
                                }
                                let map = quantifier_instantiations.get_mut(&key).unwrap();
                                // this replaces the old entry which is exactly what we want
                                map.insert(q_name, insts);
                                let mut n: u64 = 0;
                                for (_, insts) in map {
                                    n += *insts;
                                }
                                PrustiError::message(
                                    format!("quantifier_instantiations_message{}",
                                        json!({"instantiations": n, "method": program_name}),
                                    ), span.clone()
                                ).emit(&self.env.diagnostic);
                            },
                            None => info!("#{insts} quantifier instantiations of {q_name} for unknown position id {pos_id} in verification of {program_name}"),
                        }
                    }
                }
            }
        }

<<<<<<< HEAD
        // if we are in an ide, we already emit the errors asynchronously, otherwise we wait for
        // all of them in order to sort them
        if !config::show_ide_info() {
            prusti_errors.sort();

            for prusti_error in prusti_errors {
                debug!("Prusti error: {:?}", prusti_error);
                prusti_error.emit(&self.env.diagnostic);
            }
=======
        if config::show_ide_info() {
            println!("VerificationInfo {}", verification_info.to_json_string());
>>>>>>> d9e067c6
        }

        if encoding_errors_count != 0 {
            overall_result = VerificationResult::Failure;
        }
        overall_result
    }

    fn programs_to_requests(&self, programs: Vec<Program>) -> Vec<(String, VerificationRequest)> {
        let source_path = self.env.name.source_path();
        let rust_program_name = source_path
            .file_name()
            .unwrap()
            .to_str()
            .unwrap()
            .to_owned();
        let verification_requests = programs.into_iter().map(|mut program| {
            let program_name = program.get_name().to_string();
            let check_mode = program.get_check_mode();
            // Prepend the Rust file name to the program.
            program.set_name(format!("{rust_program_name}_{program_name}"));
            let backend = if check_mode == CheckMode::Specifications {
                config::verify_specifications_backend()
            } else {
                config::viper_backend()
            }.parse().unwrap();
            let request = VerificationRequest {
                program,
                backend_config: ViperBackendConfig::new(backend),
            };
            (program_name, request)
        });
        verification_requests.collect()
    }

    /// Returns a list of (program_name, verification_requests) tuples.
    fn verify_requests_server(verification_requests: Vec<(String, VerificationRequest)>, server_address: String)
        -> impl Stream<Item = (String, ServerMessage)>
    {
        let server_address = if server_address == "MOCK" {
            spawn_server_thread().to_string()
        } else {
            server_address
        };
        info!("Connecting to Prusti server at {}", server_address);
        let verification_stream = stream! {
            for (program_name, request) in verification_requests {
                yield PrustiClient::verify(server_address.clone(), request).await.map(move |msg| (program_name.clone(), msg));
            }
        };
        verification_stream.flatten()
    }

    fn verify_requests_local<'a>(verification_requests: Vec<(String, VerificationRequest)>, vrp: &'a VerificationRequestProcessing)
        -> impl Stream<Item = (String, ServerMessage)> + 'a
    {
        let verification_stream = stream! {
            for (program_name, request) in verification_requests {
                yield vrp.verify(request).map(move |msg| (program_name.clone(), msg));
            }
        };
        return verification_stream.flatten();
    }
}
<|MERGE_RESOLUTION|>--- conflicted
+++ resolved
@@ -133,21 +133,18 @@
         // different q_names for the same ID and each program reports independent results
         // key: (pos_id, program_name), key to result: q_name result: num_instantiations
         let mut quantifier_instantiations: HashMap::<(u64, String), HashMap::<String, u64>> = HashMap::new();
-<<<<<<< HEAD
 
         // if we are not running in an ide, we want the errors to be reported sortedly
         let mut prusti_errors: Vec<_> = vec![];
 
-=======
         let mut verification_info = ide::verification_info::VerificationInfo::new();
->>>>>>> d9e067c6
+
         pin_mut!(verification_messages);
-        
 
         while let Some((program_name, server_msg)) = verification_messages.next().await {
             match server_msg {
                 ServerMessage::Termination(result) => {
-                    verification_info.add(&result); 
+                    verification_info.add(&result);
                     match result.result_type {
                         // nothing to do
                         viper::VerificationResultType::Success => (),
@@ -207,21 +204,13 @@
                                 if prusti_error.is_disabled() {
                                     prusti_error.cancel();
                                 } else {
-                                    prusti_error.emit(&self.env.diagnostic);
+                                    if config::show_ide_info() {
+                                        prusti_error.emit(&self.env.diagnostic);
+                                    } else {
+                                        prusti_errors.push(prusti_error);
+                                    }
                                 }
                             }
-<<<<<<< HEAD
-                            debug!("Prusti error: {:?}", prusti_error);
-                            if prusti_error.is_disabled() {
-                                prusti_error.cancel();
-                            } else {
-                                if config::show_ide_info() {
-                                    prusti_error.emit(&self.env.diagnostic);
-                                } else {
-                                    prusti_errors.push(prusti_error);
-                                }
-                            }
-=======
                             overall_result = VerificationResult::Failure;
                         }
                         viper::VerificationResultType::JavaException(exception) => {
@@ -230,7 +219,6 @@
                                 format!("in {program_name}: {exception}"), DUMMY_SP.into()
                             ).emit(&self.env.diagnostic);
                             overall_result = VerificationResult::Failure;
->>>>>>> d9e067c6
                         }
                     }
                 }
@@ -262,7 +250,6 @@
             }
         }
 
-<<<<<<< HEAD
         // if we are in an ide, we already emit the errors asynchronously, otherwise we wait for
         // all of them in order to sort them
         if !config::show_ide_info() {
@@ -272,10 +259,8 @@
                 debug!("Prusti error: {:?}", prusti_error);
                 prusti_error.emit(&self.env.diagnostic);
             }
-=======
-        if config::show_ide_info() {
+        } else {
             println!("VerificationInfo {}", verification_info.to_json_string());
->>>>>>> d9e067c6
         }
 
         if encoding_errors_count != 0 {
