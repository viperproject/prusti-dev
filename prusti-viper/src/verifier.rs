--- conflicted
+++ resolved
@@ -4,7 +4,7 @@
 // License, v. 2.0. If a copy of the MPL was not distributed with this
 // file, You can obtain one at http://mozilla.org/MPL/2.0/.
 
-<<<<<<< HEAD
+use async_stream::stream;
 use crate::{
     encoder::{
         counterexamples::{counterexample_translation, counterexample_translation_refactored},
@@ -12,14 +12,8 @@
     },
     ide::{self, ide_verification_result::IdeVerificationResult},
 };
-=======
-use crate::encoder::{
-    counterexamples::{counterexample_translation, counterexample_translation_refactored},
-    Encoder,
-};
+use futures_util::{pin_mut, Stream, StreamExt};
 use ::log::{debug, error, info};
-use once_cell::sync::Lazy;
->>>>>>> 2cadbf47
 use prusti_common::{
     config,
     report::log,
@@ -29,36 +23,19 @@
 use prusti_interface::{
     data::{VerificationResult, VerificationTask},
     environment::Environment,
-<<<<<<< HEAD
+    specs::typed,
     PrustiError,
 };
-use viper;
-use vir_crate::common::check_mode::CheckMode;
-
-use ::log::{debug, error, info};
-use async_stream::stream;
-use futures_util::{pin_mut, Stream, StreamExt};
-use prusti_interface::specs::typed;
 use prusti_rustc_interface::span::DUMMY_SP;
 use prusti_server::{
     spawn_server_thread, PrustiClient, ServerMessage, VerificationRequest,
     VerificationRequestProcessing, ViperBackendConfig,
 };
+use rustc_hash::FxHashMap;
+use serde_json::json;
 use tokio::runtime::Builder;
-use serde_json::json;
-use rustc_hash::FxHashMap;
-=======
-    specs::typed,
-    PrustiError,
-};
-use prusti_rustc_interface::span::DUMMY_SP;
-use prusti_server::{
-    process_verification_request, spawn_server_thread, tokio::runtime::Builder, PrustiClient,
-    VerificationRequest, ViperBackendConfig,
-};
-use viper::{self, PersistentCache, Viper};
+use viper;
 use vir_crate::common::check_mode::CheckMode;
->>>>>>> 2cadbf47
 
 /// A verifier is an object for verifying a single crate, potentially
 /// many times.
@@ -154,7 +131,6 @@
         overall_result
     }
 
-<<<<<<< HEAD
     async fn handle_stream(
         &self,
         verification_messages: impl Stream<Item = (String, ServerMessage)>,
@@ -184,28 +160,6 @@
                     triggers,
                     pos_id,
                 } => self.handle_quantifier_chosen_triggers_message(program_name, viper_quant, triggers, pos_id),
-=======
-        // Group verification results
-        let mut verification_errors: Vec<_> = vec![];
-        let mut consistency_errors: Vec<_> = vec![];
-        let mut java_exceptions: Vec<_> = vec![];
-        for (method_name, result) in verification_results.into_iter() {
-            match result {
-                viper::VerificationResult::Success => {}
-                viper::VerificationResult::ConsistencyErrors(errors) => {
-                    for error in errors.into_iter() {
-                        consistency_errors.push((method_name.clone(), error));
-                    }
-                }
-                viper::VerificationResult::Failure(errors) => {
-                    for error in errors.into_iter() {
-                        verification_errors.push((method_name.clone(), error));
-                    }
-                }
-                viper::VerificationResult::JavaException(exception) => {
-                    java_exceptions.push((method_name, exception));
-                }
->>>>>>> 2cadbf47
             }
         }
 
@@ -214,7 +168,6 @@
         if !config::show_ide_info() {
             prusti_errors.sort();
 
-<<<<<<< HEAD
             for prusti_error in prusti_errors {
                 debug!("Prusti error: {:?}", prusti_error);
                 prusti_error.emit(&self.env.diagnostic);
@@ -223,22 +176,6 @@
 
         if encoding_errors_count != 0 {
             overall_result = VerificationResult::Failure;
-=======
-        for (method, error) in consistency_errors.into_iter() {
-            PrustiError::internal(
-                format!("consistency error in {method}: {error}"),
-                DUMMY_SP.into(),
-            )
-            .emit(&self.env.diagnostic);
-            result = VerificationResult::Failure;
-        }
-
-        for (method, exception) in java_exceptions.into_iter() {
-            error!("Java exception: {}", exception.get_stack_trace());
-            PrustiError::internal(format!("in {method}: {exception}"), DUMMY_SP.into())
-                .emit(&self.env.diagnostic);
-            result = VerificationResult::Failure;
->>>>>>> 2cadbf47
         }
         overall_result
     }
@@ -284,7 +221,6 @@
                     let mut prusti_error = self.encoder.error_manager()
                         .translate_verification_error(&verification_error);
 
-<<<<<<< HEAD
                     // annotate with counterexample, if requested
                     if config::counterexample() {
                         if config::unsafe_core_proof() {
@@ -334,28 +270,6 @@
                                     None,
                                 );
                             }
-=======
-            // annotate with counterexample, if requested
-            if config::counterexample() {
-                if config::unsafe_core_proof() {
-                    if let Some(silicon_counterexample) = &verification_error.counterexample {
-                        if let Some(def_id) = error_manager.get_def_id(&verification_error) {
-                            let counterexample =
-                                counterexample_translation_refactored::backtranslate(
-                                    &self.encoder,
-                                    error_manager.position_manager(),
-                                    def_id,
-                                    silicon_counterexample,
-                                );
-                            prusti_error = counterexample.annotate_error(prusti_error);
-                        } else {
-                            prusti_error = prusti_error.add_note(
-                                format!(
-                                    "the verifier produced a counterexample for {method}, but it could not be mapped to source code"
-                                ),
-                                None,
-                            );
->>>>>>> 2cadbf47
                         }
                     }
 
@@ -466,52 +380,16 @@
         verification_requests.collect()
     }
 
-<<<<<<< HEAD
     fn verify_requests_server(
         verification_requests: Vec<(String, VerificationRequest)>,
         server_address: String,
     ) -> impl Stream<Item = (String, ServerMessage)> {
-=======
-/// Verify a list of programs.
-/// Returns a list of (program_name, verification_result) tuples.
-fn verify_programs(
-    env: &Environment,
-    programs: Vec<Program>,
-) -> Vec<(String, viper::VerificationResult)> {
-    let source_path = env.name.source_path();
-    let rust_program_name = source_path
-        .file_name()
-        .unwrap()
-        .to_str()
-        .unwrap()
-        .to_owned();
-    let verification_requests = programs.into_iter().map(|mut program| {
-        let program_name = program.get_name().to_string();
-        let check_mode = program.get_check_mode();
-        // Prepend the Rust file name to the program.
-        program.set_name(format!("{rust_program_name}_{program_name}"));
-        let backend = if check_mode == CheckMode::Specifications {
-            config::verify_specifications_backend()
-        } else {
-            config::viper_backend()
-        }
-        .parse()
-        .unwrap();
-        let request = VerificationRequest {
-            program,
-            backend_config: ViperBackendConfig::new(backend),
-        };
-        (program_name, request)
-    });
-    if let Some(server_address) = config::server_address() {
->>>>>>> 2cadbf47
         let server_address = if server_address == "MOCK" {
             spawn_server_thread().to_string()
         } else {
             server_address
         };
         info!("Connecting to Prusti server at {}", server_address);
-<<<<<<< HEAD
         let verification_stream = stream! {
             for (program_name, request) in verification_requests {
                 yield PrustiClient::verify(server_address.clone(), request).await.map(move |msg| (program_name.clone(), msg));
@@ -541,41 +419,5 @@
             DUMMY_SP.into(),
         )
         .emit(&self.env.diagnostic);
-=======
-        let client = PrustiClient::new(&server_address).unwrap_or_else(|error| {
-            panic!("Could not parse server address ({server_address}) due to {error:?}")
-        });
-        // Here we construct a Tokio runtime to block until completion of the futures returned by
-        // `client.verify`. However, to report verification errors as early as possible,
-        // `verify_programs` should return an asynchronous stream of verification results.
-        let runtime = Builder::new_current_thread()
-            .thread_name("prusti-viper")
-            .enable_all()
-            .build()
-            .expect("failed to construct Tokio runtime");
-        verification_requests
-            .map(|(program_name, request)| {
-                let remote_result = runtime.block_on(client.verify(request));
-                let result = remote_result.unwrap_or_else(|error| {
-                    panic!("Verification request of program {program_name} failed: {error:?}")
-                });
-                (program_name, result)
-            })
-            .collect()
-    } else {
-        let mut stopwatch = Stopwatch::start("prusti-viper", "JVM startup");
-        stopwatch.start_next("attach current thread to the JVM");
-        let viper =
-            Lazy::new(|| Viper::new_with_args(&config::viper_home(), config::extra_jvm_args()));
-        let viper_thread = Lazy::new(|| viper.attach_current_thread());
-        stopwatch.finish();
-        let mut cache = PersistentCache::load_cache(config::cache_path());
-        verification_requests
-            .map(|(program_name, request)| {
-                let result = process_verification_request(&viper_thread, request, &mut cache);
-                (program_name, result)
-            })
-            .collect()
->>>>>>> 2cadbf47
     }
 }