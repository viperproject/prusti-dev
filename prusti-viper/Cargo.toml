[package]
name = "prusti-viper"
version = "0.1.0"
authors = ["Prusti Devs <prusti_developers@sympa.ethz.ch>"]
edition = "2021"
description = "Translation of MIR into Viper"
readme = "README.md"
license = "MPL-2.0"

[lib]
doctest = false # we have no doc tests

[dependencies]
log = { version = "0.4", features = ["release_max_level_info"] }
viper = { path = "../viper" }
prusti-interface = { path = "../prusti-interface" }
prusti-common = { path = "../prusti-common" }
prusti-server = { path = "../prusti-server" }
prusti-rustc-interface = { path = "../prusti-rustc-interface" }
vir-crate = { package = "vir", path = "../vir" }
num-traits = "0.2"
regex = "1.7"
serde = "1.0"
serde_json = "1.0"
backtrace = "0.3"
rustc-hash = "1.1.0"
derive_more = "0.99.16"
itertools = "0.10.3"
<<<<<<< HEAD
tracing = { path = "../tracing" }
=======
once_cell = "1.17.1"
>>>>>>> f419dbaf

[dev-dependencies]
lazy_static = "1.4"
diffy = "0.3"

[package.metadata.rust-analyzer]
# This crate uses #[feature(rustc_private)]
rustc_private = true<|MERGE_RESOLUTION|>--- conflicted
+++ resolved
@@ -18,6 +18,7 @@
 prusti-server = { path = "../prusti-server" }
 prusti-rustc-interface = { path = "../prusti-rustc-interface" }
 vir-crate = { package = "vir", path = "../vir" }
+tracing = { path = "../tracing" }
 num-traits = "0.2"
 regex = "1.7"
 serde = "1.0"
@@ -26,11 +27,7 @@
 rustc-hash = "1.1.0"
 derive_more = "0.99.16"
 itertools = "0.10.3"
-<<<<<<< HEAD
-tracing = { path = "../tracing" }
-=======
 once_cell = "1.17.1"
->>>>>>> f419dbaf
 
 [dev-dependencies]
 lazy_static = "1.4"
