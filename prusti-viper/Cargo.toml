[package]
name = "prusti-viper"
version = "0.1.0"
authors = ["Prusti Devs <prusti_developers@sympa.ethz.ch>"]
edition = "2021"
description = "Translation of MIR into Viper"
readme = "README.md"
license = "MPL-2.0"

[lib]
doctest = false # we have no doc tests

[dependencies]
log = { version = "0.4", features = ["release_max_level_info"] }
viper = { path = "../viper" }
prusti-interface = { path = "../prusti-interface" }
prusti-common = { path = "../prusti-common" }
prusti-server = { path = "../prusti-server" }
prusti-rustc-interface = { path = "../prusti-rustc-interface" }
vir-crate = { package = "vir", path = "../vir" }
tracing = { path = "../tracing" }
num-traits = "0.2"
regex = "1.7"
serde = "1.0"
serde_json = "1.0"
backtrace = "0.3"
rustc-hash = "1.1.0"
derive_more = "0.99.16"
itertools = "0.10.3"
<<<<<<< HEAD
async-stream = "0.3.3"
futures-util = "0.3.25"
tokio = { version = "1.20", features = ["io-util", "net", "rt", "sync"] }
=======
once_cell = "1.17.1"
>>>>>>> 2cadbf47

[dev-dependencies]
lazy_static = "1.4"
diffy = "0.3"

[package.metadata.rust-analyzer]
# This crate uses #[feature(rustc_private)]
rustc_private = true<|MERGE_RESOLUTION|>--- conflicted
+++ resolved
@@ -27,13 +27,10 @@
 rustc-hash = "1.1.0"
 derive_more = "0.99.16"
 itertools = "0.10.3"
-<<<<<<< HEAD
 async-stream = "0.3.3"
 futures-util = "0.3.25"
+once_cell = "1.17.1"
 tokio = { version = "1.20", features = ["io-util", "net", "rt", "sync"] }
-=======
-once_cell = "1.17.1"
->>>>>>> 2cadbf47
 
 [dev-dependencies]
 lazy_static = "1.4"
